--- conflicted
+++ resolved
@@ -129,13 +129,8 @@
     "copyfiles": "^1.2.0",
     "cross-env": "^5.1.0",
     "devtron": "^1.4.0",
-<<<<<<< HEAD
-    "electron": "1.8.2",
+    "electron": "2.0.0",
     "electron-builder": "^20.11.1",
-=======
-    "electron": "2.0.0",
-    "electron-builder": "^20.0.4",
->>>>>>> 83c09adb
     "electron-debug": "^1.4.0",
     "electron-download-tf": "^4.3.4",
     "electron-rebuild": "^1.6.0",
