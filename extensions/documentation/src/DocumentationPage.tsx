--- conflicted
+++ resolved
@@ -1,55 +1,7 @@
 import * as _ from 'lodash';
 import * as React from 'react';
 import * as ReactDOM from 'react-dom';
-<<<<<<< HEAD
-import { Spinner } from 'vortex-api';
-
-interface IWebviewProps {
-  onLoading: (loading: boolean) => void;
-}
-
-class Webview extends React.Component<IWebviewProps & IWebView, {}> {
-  private mNode: any;
-
-  public componentDidMount() {
-    this.mNode = ReactDOM.findDOMNode(this);
-
-    this.mNode.addEventListener('did-start-loading', this.startLoad);
-    this.mNode.addEventListener('did-stop-loading', this.stopLoad);
-    this.mNode.addEventListener('dom-ready', () => {
-      // this.mNode.insertCSS('body { background-color: red !important }');
-      // this.mNode.openDevTools();
-    });
-  }
-
-  public componentWillUnmount() {
-    this.mNode.removeEventListener('did-start-loading', this.startLoad);
-    this.mNode.removeEventListener('did-stop-loading', this.stopLoad);
-  }
-
-  public render(): JSX.Element {
-    return (
-      <webview {..._.omit(this.props, ['onLoading'])} />
-    );
-  }
-
-  private startLoad = () => {
-    const { onLoading } = this.props;
-    if (onLoading !== undefined) {
-      onLoading(true);
-    }
-  }
-
-  private stopLoad = () => {
-    const { onLoading } = this.props;
-    if (onLoading !== undefined) {
-      onLoading(false);
-    }
-  }
-}
-=======
 import { Icon, Spinner, Webview } from 'vortex-api';
->>>>>>> b8556f34
 
 interface IComponentState {
   loading: boolean;
