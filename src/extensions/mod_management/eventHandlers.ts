import {IExtensionApi} from '../../types/IExtensionContext';
import {IModTable, IState} from '../../types/IState';
import { ProcessCanceled, TemporaryError, UserCanceled } from '../../util/CustomErrors';
import * as fs from '../../util/fs';
import getNormalizeFunc, { Normalize } from '../../util/getNormalizeFunc';
import { log } from '../../util/log';
import {showError} from '../../util/message';
import { downloadPathForGame } from '../../util/selectors';
import {getSafe} from '../../util/storeHelper';
import {truthy} from '../../util/util';

import {IDownload} from '../download_management/types/IDownload';
import {activeGameId} from '../profile_management/selectors';

import { setDeploymentNecessary } from './actions/deployment';
import {addMod, removeMod} from './actions/mods';
import {setActivator} from './actions/settings';
import {IDeploymentMethod} from './types/IDeploymentMethod';
import {IMod} from './types/IMod';
import {fallbackPurge, loadActivation, saveActivation} from './util/activationStore';
import { getSupportedActivators } from './util/deploymentMethods';

import {getGame} from '../gamemode_management/util/getGame';
import {setModEnabled} from '../profile_management/actions/profiles';
import {IProfile} from '../profile_management/types/IProfile';

import { setInstallPath } from './actions/settings';
import allTypesSupported from './util/allTypesSupported';
import { genSubDirFunc } from './util/deploy';
import queryGameId from './util/queryGameId';
import refreshMods from './util/refreshMods';

import InstallManager from './InstallManager';
import {currentActivator, installPath, installPathForGame} from './selectors';

import * as Promise from 'bluebird';
import { app as appIn, remote } from 'electron';
import * as path from 'path';
import { generate as shortid } from 'shortid';

const app = remote !== undefined ? remote.app : appIn;

export const STAGING_DIR_TAG = '__vortex_staging_folder';

function writeStagingTag(api: IExtensionApi, tagPath: string, gameId: string) {
  const state: IState = api.store.getState();
  const data = {
    instance: state.app.instanceId,
    game: gameId,
  };
  return fs.writeFileAsync(tagPath, JSON.stringify(data), {  encoding: 'utf8' });
}

function validateStagingTag(api: IExtensionApi, tagPath: string): Promise<void> {
  return fs.readFileAsync(tagPath, { encoding: 'utf8' })
    .then(data => {
      const state: IState = api.store.getState();
      const tag = JSON.parse(data);
      if (tag.instance !== state.app.instanceId) {
        return api.showDialog('question', 'Confirm', {
          text: 'This is a staging folder but it appears to belong to a different Vortex '
              + 'instance. If you\'re using Vortex in shared and "regular" mod, do not use '
              + 'the same staging folder for both!',
        }, [
          { label: 'Cancel' },
          { label: 'Continue' },
        ])
        .then(result => (result.action === 'Cancel')
          ? Promise.reject(new UserCanceled())
          : Promise.resolve());
      }
      return Promise.resolve();
    })
    .catch(() => {
      return api.showDialog('question', 'Confirm', {
        text: 'This directory is not marked as a staging folder. '
            + 'Are you *sure* it\'s the right directory?',
      }, [
        { label: 'Cancel' },
        { label: 'I\'m sure' },
      ])
      .then(result => result.action === 'Cancel'
        ? Promise.reject(new UserCanceled())
        : Promise.resolve());
    });
}

export function onGameModeActivated(
    api: IExtensionApi, activators: IDeploymentMethod[], newGame: string) {
  const store = api.store;
  const state: IState = store.getState();
  const configuredActivatorId = currentActivator(state);
  const supported = getSupportedActivators(state);
  const configuredActivator =
    supported.find(activator => activator.id === configuredActivatorId);
  const gameId = activeGameId(state);
  if (gameId !== newGame) {
    // this should never happen
    api.showErrorNotification('Event was triggered with incorrect parameter',
      new Error(`game id mismatch "${newGame}" vs "${gameId}"`));
  }
  const gameDiscovery = state.settings.gameMode.discovered[gameId];
  const game = getGame(gameId);

  if ((gameDiscovery === undefined)
      || (gameDiscovery.path === undefined)
      || (game === undefined)) {
    return;
  }

  let instPath = installPath(state);

  const ensureStagingDirectory = () => fs.statAsync(instPath)
    .catch(err =>
      api.showDialog('error', 'Mod Staging Folder missing!', {
        text: 'Your mod staging folder (see below) is missing. This might happen because you '
            + 'deleted it or - if you have it on a removable drive - it is not currently '
            + 'connected.\nIf you continue now, a new staging folder will be created but all '
            + 'your previously managed mods will be lost.\n\n'
            + 'If you have moved the folder or the drive letter changed, you can browse '
            + 'for the new location manually, but please be extra careful to select the right '
            + 'folder!',
        message: instPath,
      }, [
        { label: 'Quit Vortex' },
        { label: 'Reinitialize' },
        { label: 'Browse...' },
      ])
      .then(dialogResult => {
        if (dialogResult.action === 'Quit Vortex') {
          app.exit(0);
          return Promise.reject(new UserCanceled());
        } else if (dialogResult.action === 'Reinitialize') {
          const id = shortid();
          api.sendNotification({
            id,
            type: 'activity',
            message: 'Purging mods',
          });
          return fallbackPurge(api)
            .then(() => fs.ensureDirWritableAsync(instPath, () => Promise.resolve()))
            .catch((err) => {
              if (err instanceof ProcessCanceled) {
                log('warn', 'Mods not purged', err.message);
              } else {
              api.showDialog('error', 'Mod Staging Folder missing!', {
                bbcode: 'The staging folder could not be created. '
                      + 'You [b][color=red]have[/color][/b] to go to settings->mods and change it '
                      + 'to a valid directory [b][color=red]before doing anything else[/color][/b] '
                      + 'or you will get further error messages.',
              }, [
                { label: 'Close' },
              ]);
              }
              throw new ProcessCanceled('not purged');
            })
            .finally(() => {
              api.dismissNotification(id);
            });
        } else { // Browse...
          return api.selectDir({
            defaultPath: instPath,
            title: api.translate('Select staging folder'),
          })
            .then((selectedPath) => {
              if (!truthy(selectedPath)) {
                return Promise.reject(new UserCanceled());
              }
              return validateStagingTag(api, path.join(selectedPath, STAGING_DIR_TAG))
                .then(() => {
                  instPath = selectedPath;
                  store.dispatch(setInstallPath(gameId, instPath));
                });
            })
            .catch(() => ensureStagingDirectory());
        }
      }))
      .then(() => writeStagingTag(api, path.join(instPath, STAGING_DIR_TAG), gameId));

  let activatorProm = ensureStagingDirectory();

  if (configuredActivator === undefined) {
    // current activator is not valid for this game. This should only occur
    // if compatibility of the activator has changed

    const oldActivator = activators.find(iter => iter.id === configuredActivatorId);

    if ((configuredActivatorId !== undefined) && (oldActivator === undefined)) {
      api.showErrorNotification(
        'Deployment method no longer available',
        {
          message:
          'The deployment method used with this game is no longer available. ' +
          'This probably means you removed the corresponding extension or ' +
          'it can no longer be loaded due to a bug.\n' +
          'Vortex can\'t clean up files deployed with an unsupported method. ' +
          'You should try to restore it, purge deployment and then switch ' +
          'to a different method.',
          method: configuredActivatorId,
        }, { allowReport: false });
    } else {
      const modPaths = game.getModPaths(gameDiscovery.path);
      if (oldActivator !== undefined) {
        activatorProm = activatorProm
          .then(() => oldActivator.prePurge(instPath))
          .then(() => Promise.mapSeries(Object.keys(modPaths),
            typeId => oldActivator.purge(instPath, modPaths[typeId]))
              .then(() => undefined)
              .catch(TemporaryError, err =>
                  api.showErrorNotification('Purge failed, please try again',
                    err.message, { allowReport: false }))
              .catch(err => api.showErrorNotification('Purge failed', err, {
                allowReport: ['ENOENT', 'ENOTFOUND'].indexOf(err.code) !== -1,
              })))
          .finally(() => oldActivator.postPurge());
      }

      activatorProm = activatorProm.then(() => {
        if (supported.length > 0) {
          api.store.dispatch(
            setActivator(gameId, supported[0].id));
        }
      });
    }
  }

  const knownMods: { [modId: string]: IMod } = getSafe(state, ['persistent', 'mods', gameId], {});
  activatorProm
    .then(() => refreshMods(api, instPath, Object.keys(knownMods), (mod: IMod) => {
      api.store.dispatch(addMod(gameId, mod));
    }, (modNames: string[]) => {
      modNames.forEach((name: string) => {
        if (['downloaded', 'installed'].indexOf(knownMods[name].state) !== -1) {
          api.store.dispatch(removeMod(gameId, name));
        }
      });
    }))
    .then(() => {
      api.events.emit('mods-refreshed');
      return null;
    })
    .catch(UserCanceled, () => undefined)
    .catch(ProcessCanceled, err => {
      log('warn', 'Failed to refresh mods', err.message);
    })
    .catch((err: Error) => {
      showError(store.dispatch, 'Failed to refresh mods', err,
                { allowReport: (err as any).code !== 'ENOENT' });
    });
}

export function onPathsChanged(api: IExtensionApi,
                               previous: { [gameId: string]: string },
                               current: { [gameId: string]: string }) {
  const { store } = api;
  const state = store.getState();
  const gameMode = activeGameId(state);
  if (previous[gameMode] !== current[gameMode]) {
    const knownMods = state.persistent.mods[gameMode];
    refreshMods(api, installPath(state), Object.keys(knownMods || {}), (mod: IMod) =>
      store.dispatch(addMod(gameMode, mod))
      , (modNames: string[]) => {
        modNames.forEach((name: string) => {
          if (['downloaded', 'installed'].indexOf(knownMods[name].state) !== -1) {
            store.dispatch(removeMod(gameMode, name));
          }
        });
      })
      .then(() => null)
      .catch((err: Error) => {
        showError(store.dispatch, 'Failed to refresh mods', err);
      });
  }
}

export function onModsChanged(api: IExtensionApi, previous: IModTable, current: IModTable) {
  const { store } = api;
  const state: IState = store.getState();
  const gameMode = activeGameId(state);

  const rulesOrOverridesChanged = modId =>
    (getSafe(previous, [gameMode, modId], undefined) !== undefined)
    && ((previous[gameMode][modId].rules !== current[gameMode][modId].rules)
        || (previous[gameMode][modId].fileOverrides !== current[gameMode][modId].fileOverrides));

  if ((previous[gameMode] !== current[gameMode])
      && !state.persistent.deployment.needToDeploy[gameMode]) {
    if (Object.keys(current[gameMode]).find(rulesOrOverridesChanged) !== undefined) {
      store.dispatch(setDeploymentNecessary(gameMode, true));
    }
  }
}

function undeploy(api: IExtensionApi,
                  activators: IDeploymentMethod[],
                  gameMode: string,
                  mod: IMod): Promise<void> {
  const store = api.store;
  const state: IState = store.getState();

  const discovery = state.settings.gameMode.discovered[gameMode];

  if ((discovery === undefined) || (discovery.path === undefined)) {
    // if the game hasn't been discovered we can't deploy, but that's not really a problem
    return Promise.resolve();
  }

  const game = getGame(gameMode);
  const modPaths = game.getModPaths(discovery.path);
  const modTypes = Object.keys(modPaths);

  const activatorId: string = getSafe(state, ['settings', 'mods', 'activator', gameMode], undefined);
  // TODO: can only use one activator that needs to support the whole game
  const activator: IDeploymentMethod = activatorId !== undefined
    ? activators.find(act => act.id === activatorId)
    : activators.find(act => allTypesSupported(act, state, gameMode, modTypes) === undefined);

  if (activator === undefined) {
    return Promise.reject(new ProcessCanceled('No deployment method active'));
  }

  const stagingPath = installPathForGame(state, gameMode);

  const subdir = genSubDirFunc(game);
  const deployPath = modPaths[mod.type || ''];
  if (deployPath === undefined) {
    return Promise.resolve();
  }
  let normalize: Normalize;
  return getNormalizeFunc(deployPath)
    .then(norm => {
      normalize = norm;
<<<<<<< HEAD
      return loadActivation(api, mod.type, deployPath, stagingPath, activatorId);
=======
      return loadActivation(api, mod.type, dataPath, activator);
>>>>>>> f6698f91
    })
    .then(lastActivation => activator.prepare(deployPath, false, lastActivation, normalize))
    .then(() => (mod !== undefined)
      ? activator.deactivate(path.join(stagingPath, mod.installationPath), subdir(mod))
      : Promise.resolve())
    .tapCatch(() => {
      if (activator.cancel !== undefined) {
        activator.cancel(gameMode, deployPath, stagingPath);
      }
    })
    .then(() => activator.finalize(gameMode, deployPath, stagingPath))
    .then(newActivation =>
      saveActivation(mod.type, state.app.instanceId, deployPath, stagingPath, newActivation, activator.id));
}

export function onRemoveMod(api: IExtensionApi,
                            activators: IDeploymentMethod[],
                            gameMode: string,
                            modId: string,
                            callback?: (error: Error) => void) {
  const store = api.store;
  const state: IState = store.getState();

  const modState = getSafe(state, ['persistent', 'mods', gameMode, modId, 'state'], undefined);
  if (['downloaded', 'installed'].indexOf(modState) === -1) {
    if (callback !== undefined) {
      callback(new ProcessCanceled('Can\'t delete mod during download or install'));
    }
    return;
  }

  // we need to remove the mod from activation, otherwise me might leave orphaned
  // links in the mod directory
  let profileId: string;
  const lastActive = getSafe(state,
    ['settings', 'profiles', 'lastActiveProfile', gameMode], undefined);
  if (lastActive !== undefined) {
    profileId = (typeof(lastActive) === 'string')
      ? lastActive
      : lastActive.profileId;
  }

  store.dispatch(setModEnabled(profileId, modId, false));

  const installationPath = installPathForGame(state, gameMode);

  let mod: IMod;

  try {
    const mods = state.persistent.mods[gameMode];
    mod = mods[modId];
  } catch (err) {
    if (callback !== undefined) {
      callback(err);
    } else {
      api.showErrorNotification('Failed to remove mod (not found)', err);
    }
    return;
  }

  if (mod === undefined) {
    if (callback !== undefined) {
      callback(null);
    }
    return;
  }

  // TODO: no indication anything is happening until undeployment was successful.
  //   we used to remove the mod right away but then if undeployment failed the mod was gone
  //   anyway

  const undeployMod = () => {
    if (mod.installationPath === undefined) {
      // don't try to undeploy a mod that has no installation path (it can't be deployed
      // anyway)
      return Promise.resolve();
    }
    return undeploy(api, activators, gameMode, mod)
      .catch({ code: 'ENOTFOUND' }, () => {
        return api.showDialog('error', 'Mod not found', {
          text: 'The mod you\'re removing has already been deleted on disk.\n'
              + 'This makes it impossible for Vortex to cleanly undeploy the mod '
              + 'so you may be left with files left over in your game directory.\n'
              + 'You should allow Vortex to do a full deployment now to try and '
              + 'clean up as best as possible.\n'
              + 'The mod will be removed after deployment is finished.',
        }, [
          { label: 'Ignore' },
          { label: 'Deploy' },
        ])
          .then(result => {
            if (result.action === 'Deploy') {
              return new Promise((resolve, reject) => {
                api.events.emit('deploy-mods', (deployErr) => {
                  if (deployErr !== null) {
                    return reject(deployErr);
                  }
                  return resolve();
                });
              });
            } else {
              return Promise.resolve();
            }
          });
      })
    };

  undeployMod()
  .then(() => truthy(mod) && truthy(mod.installationPath)
    ? fs.removeAsync(path.join(installationPath, mod.installationPath))
        .catch(err => err.code === 'ENOENT' ? Promise.resolve() : Promise.reject(err))
    : Promise.resolve())
  .then(() => {
    store.dispatch(removeMod(gameMode, mod.id));
    if (callback !== undefined) {
      callback(null);
    }
  })
  .catch(TemporaryError, (err) => {
    if (callback !== undefined) {
      callback(err);
    } else {
      api.showErrorNotification('Failed to undeploy mod, please try again',
        err.message, { allowReport: false });
    }
  })
  .catch(ProcessCanceled, (err) => {
    if (callback !== undefined) {
      callback(err);
    } else {
      api.showErrorNotification('Failed to remove mod', err.message, { allowReport: false });
    }
  })
  .catch(UserCanceled, err => {
    if (callback !== undefined) {
      callback(err);
    }
  })
  .catch(err => {
    if (callback !== undefined) {
      callback(err);
    } else {
      api.showErrorNotification('Failed to remove mod', err);
    }
  });
}

export function onAddMod(api: IExtensionApi, gameId: string,
                         mod: IMod, callback: (err: Error) => void) {
  const store = api.store;
  const state: IState = store.getState();

  const installationPath = installPathForGame(state, gameId);

  store.dispatch(addMod(gameId, mod));
  fs.ensureDirAsync(path.join(installationPath, mod.installationPath))
  .then(() => {
    callback(null);
  })
  .catch(err => {
    callback(err);
  });
}

export function onStartInstallDownload(api: IExtensionApi,
                                       installManager: InstallManager,
                                       downloadId: string,
                                       callback?: (error, id: string) => void): Promise<void> {
  const store = api.store;
  const state: IState = store.getState();
  const download: IDownload = state.persistent.downloads.files[downloadId];
  if (download === undefined) {
    api.showErrorNotification('Unknown Download',
      'Sorry, I was unable to identify the archive this mod was installed from. '
      + 'Please reinstall by installing the file from the downloads tab.', {
        allowReport: false,
      });
    return Promise.resolve();
  }

  return queryGameId(api.store, download.game)
    .then(gameId => {
      if (!truthy(download.localPath)) {
        api.events.emit('refresh-downloads', gameId, () => {
          api.showErrorNotification('Download invalid',
            'Sorry, the meta data for this download is incomplete. Vortex has '
            + 'tried to refresh it, please try again.',
            { allowReport: false });
        });
        return Promise.resolve();
      }

      const downloadGame: string = Array.isArray(download.game) ? download.game[0] : download.game;
      const downloadPath: string = downloadPathForGame(state, downloadGame);
      if (downloadPath === undefined) {
        api.showErrorNotification('Unknown Game',
          'Failed to determine installation directory. This shouldn\'t have happened', {
            allowReport: true,
          });
        return;
      }
      const fullPath: string = path.join(downloadPath, download.localPath);
      installManager.install(downloadId, fullPath, download.game, api,
        { download }, true, false, callback, gameId);
    })
    .catch(err => {
      if (callback !== undefined) {
        callback(err, undefined);
      } else if (!(err instanceof UserCanceled)) {
        api.showErrorNotification('Failed to start download', err);
      }
    });
}<|MERGE_RESOLUTION|>--- conflicted
+++ resolved
@@ -330,11 +330,7 @@
   return getNormalizeFunc(deployPath)
     .then(norm => {
       normalize = norm;
-<<<<<<< HEAD
-      return loadActivation(api, mod.type, deployPath, stagingPath, activatorId);
-=======
-      return loadActivation(api, mod.type, dataPath, activator);
->>>>>>> f6698f91
+      return loadActivation(api, mod.type, deployPath, stagingPath, activator);
     })
     .then(lastActivation => activator.prepare(deployPath, false, lastActivation, normalize))
     .then(() => (mod !== undefined)
