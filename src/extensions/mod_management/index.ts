import { dismissNotification, ICheckbox, updateNotification } from '../../actions/notifications';
import { setSettingsPage, startActivity, stopActivity } from '../../actions/session';
import {
  IExtensionApi,
  IExtensionContext,
  MergeFunc,
  MergeTest,
} from '../../types/IExtensionContext';
import {IGame} from '../../types/IGame';
import {IState} from '../../types/IState';
import { ITableAttribute } from '../../types/ITableAttribute';
import {ITestResult} from '../../types/ITestResult';
import { ProcessCanceled, TemporaryError, UserCanceled } from '../../util/CustomErrors';
import Debouncer from '../../util/Debouncer';
import * as fs from '../../util/fs';
import getNormalizeFunc, { Normalize } from '../../util/getNormalizeFunc';
import getVortexPath from '../../util/getVortexPath';
import LazyComponent from '../../util/LazyComponent';
import { log } from '../../util/log';
import { showError } from '../../util/message';
import onceCB from '../../util/onceCB';
import ReduxProp from '../../util/ReduxProp';
import {
  activeGameId,
  activeProfile,
  currentGameDiscovery,
  installPath,
  installPathForGame,
} from '../../util/selectors';
import {getSafe} from '../../util/storeHelper';
import { isChildPath, removePersistent, setdefault, truthy } from '../../util/util';

import {setDownloadModInfo} from '../download_management/actions/state';
import {getGame} from '../gamemode_management/util/getGame';
import { setModEnabled } from '../profile_management/actions/profiles';
import { IProfile, IProfileMod } from '../profile_management/types/IProfile';

import { setDeploymentNecessary } from './actions/deployment';
import {removeMod, setModAttribute} from './actions/mods';
import { setDeploymentProblem, showExternalChanges } from './actions/session';
import {setTransferMods} from './actions/transactions';
import {deploymentReducer} from './reducers/deployment';
import {modsReducer} from './reducers/mods';
import {sessionReducer} from './reducers/session';
import {settingsReducer} from './reducers/settings';
import {transactionsReducer} from './reducers/transactions';
import {IDeployedFile, IFileChange, IUnavailableReason} from './types/IDeploymentMethod';
import {IFileEntry} from './types/IFileEntry';
import {IFileMerge} from './types/IFileMerge';
import {IMod} from './types/IMod';
import {IModSource} from './types/IModSource';
import {InstallFunc} from './types/InstallFunc';
import {IResolvedMerger} from './types/IResolvedMerger';
import {TestSupported} from './types/TestSupported';
import { loadActivation, saveActivation } from './util/activationStore';
import allTypesSupported from './util/allTypesSupported';
import * as basicInstaller from './util/basicInstaller';
import { purgeMods } from './util/deploy';
import { getAllActivators, getCurrentActivator, getSelectedActivator,
         getSupportedActivators, registerDeploymentMethod } from './util/deploymentMethods';
import { NoDeployment } from './util/exceptions';
import { registerAttributeExtractor } from './util/filterModInfo';
import getModPaths from './util/getModPaths';
import renderModName from './util/modName';
import sortMods, { CycleError } from './util/sort';
import ActivationButton from './views/ActivationButton';
import DeactivationButton from './views/DeactivationButton';
import {} from './views/ExternalChangeDialog';
import {} from './views/FixDeploymentDialog';
import {} from './views/ModList';
import {} from './views/Settings';

import { onAddMod, onGameModeActivated, onModsChanged, onPathsChanged,
         onRemoveMod, onStartInstallDownload } from './eventHandlers';
import InstallManager from './InstallManager';
import deployMods from './modActivation';
import mergeMods, { MERGED_PATH } from './modMerging';
import preStartDeployHook from './preStartDeployHook';
import getText from './texts';

import * as Promise from 'bluebird';
import * as path from 'path';
import * as Redux from 'redux';
import shortid = require('shortid');

let installManager: InstallManager;

interface IInstaller {
  id: string;
  priority: number;
  testSupported: TestSupported;
  install: InstallFunc;
}

const installers: IInstaller[] = [];

const modSources: IModSource[] = [];

const mergers: IFileMerge[] = [];

function registerInstaller(id: string, priority: number,
                           testSupported: TestSupported, install: InstallFunc) {
  installers.push({ id, priority, testSupported, install });
}

function registerModSource(id: string, name: string, onBrowse: () => void) {
  modSources.push({ id, name, onBrowse });
}

function registerMerge(test: MergeTest, merge: MergeFunc, modType: string) {
  mergers.push({ test, merge, modType });
}

/**
 * look at the file actions and act accordingly. Depending on the action this can
 * be a direct file operation or a modification to the previous manifest so that
 * the deployment ext runs the necessary operation
 * @param {string} sourcePath the "virtual" mod directory
 * @param {string} outputPath the destination directory where the game expects mods
 * @param {IDeployedFile[]} lastDeployment previous deployment to use as reference
 * @param {IFileEntry[]} fileActions actions the user selected for external changes
 * @returns {Promise<IDeployedFile[]>} an updated deployment manifest to use as a reference
 *                                     for the new one
 */
function applyFileActions(sourcePath: string,
                          outputPath: string,
                          lastDeployment: IDeployedFile[],
                          fileActions: IFileEntry[]): Promise<IDeployedFile[]> {
  if (fileActions === undefined) {
    return Promise.resolve(lastDeployment);
  }

  const actionGroups: { [type: string]: IFileEntry[] } = fileActions.reduce((prev, value) => {
    const action = (value.action === 'newest')
      ? (value.sourceModified > value.destModified) ? 'drop' : 'import'
      : value.action;

    setdefault(prev, action, []).push(value);
    return prev;
  }, {});

  // not doing anything with 'nop'. The regular deployment code is responsible for doing the right
  // thing in this case.

  // process the actions that the user selected in the dialog
  return Promise.map(actionGroups['drop'] || [],
      // delete the links the user wants to drop.
      (entry) => truthy(entry.filePath)
          ? fs.removeAsync(path.join(outputPath, entry.filePath))
          : Promise.reject(new Error('invalid file path')))
    .then(() => Promise.map(actionGroups['delete'] || [],
      entry => truthy(entry.filePath)
          ? fs.removeAsync(path.join(sourcePath, entry.source, entry.filePath))
          : Promise.reject(new Error('invalid file path'))))
    .then(() => Promise.map(actionGroups['import'] || [],
      // copy the files the user wants to import
      (entry) => {
        const source = path.join(sourcePath, entry.source, entry.filePath);
        const deployed = path.join(outputPath, entry.filePath);
        // Very rarely we have a case where the files are links of each other
        // (or at least node reports that) so the copy would fail.
        // Instead of handling the errors (when we can't be sure if it's due to a bug in node.js
        // or the files are actually identical), delete the target first, that way the copy
        // can't fail
        return fs.removeAsync(source)
          .then(() => fs.copyAsync(deployed, source))
          .catch({ code: 'ENOENT' }, (err: any) => log('warn', 'file disappeared', err.path));
      }))
    .then(() => {
      // remove files that the user wants to restore from
      // the activation list because then they get reinstalled.
      // this includes files that were deleted and those replaced
      const dropSet = new Set([].concat(
        (actionGroups['restore'] || []).map(entry => entry.filePath),
        (actionGroups['drop'] || []).map(entry => entry.filePath),
        // also remove the files that got deleted, except these won't be reinstalled
        (actionGroups['delete'] || []).map(entry => entry.filePath),
      ));
      const newDeployment = lastDeployment.filter(entry => !dropSet.has(entry.relPath));
      lastDeployment = newDeployment;
      return Promise.resolve();
    })
    .then(() => lastDeployment);
}

function bakeSettings(api: IExtensionApi, profile: IProfile, sortedModList: IMod[]) {
  return api.emitAndAwait('bake-settings', profile.gameId, sortedModList, profile);
}

function genSubDirFunc(game: IGame): (mod: IMod) => string {
  if (typeof(game.mergeMods) === 'boolean') {
    return game.mergeMods
      ? () => ''
      : (mod: IMod) => mod.id;
  } else {
    return game.mergeMods;
  }
}

function showCycles(api: IExtensionApi, cycles: string[][], gameId: string) {
  const id = shortid();
  return api.showDialog('error', 'Cycles', {
    text: 'Dependency rules between your mods contain cycles, '
      + 'like "A after B" and "B after A". You need to remove one of the '
      + 'rules causing the cycle, otherwise your mods can\'t be '
      + 'applied in the right order.',
    links: cycles.map((cycle, idx) => (
      { label: cycle.join(', '), action: () => {
        api.closeDialog(id);
        api.events.emit('edit-mod-cycle', gameId, cycle);
      } }
    )),
  }, [
    { label: 'Close' },
  ], id);
}

function genUpdateModDeployment() {
  return (api: IExtensionApi, manual: boolean, profileId?: string,
          progressCB?: (text: string, percent: number) => void): Promise<void> => {
    let notificationId: string;

    const progress = (text: string, percent: number) => {
      log('debug', 'deployment progress', { text, percent });
      if (progressCB !== undefined) {
        progressCB(text, percent);
      }
      api.store.dispatch(updateNotification(notificationId, percent, text));
    };
    let state = api.store.getState();
    let profile: IProfile = profileId !== undefined
      ? getSafe(state, ['persistent', 'profiles', profileId], undefined)
      : activeProfile(state);
    if (profile === undefined) {
      // Used to report an exception here but I don't think this is an error, the call
      // can be delayed so it's completely possible there is no profile active at the the time
      // or has been deleted by then. Rare but not a bug
      api.store.dispatch(dismissNotification(notificationId));
      return Promise.resolve();
    }
    const gameId = profile.gameId;
    const stagingPath = installPathForGame(state, gameId);
    const gameDiscovery =
      getSafe(state, ['settings', 'gameMode', 'discovered', gameId], undefined);
    const game = getGame(gameId);
    if (game === undefined) {
      return Promise.reject(new Error('Game no longer available'));
    }
    const modPaths = game.getModPaths(gameDiscovery.path);
    const t = api.translate;
    const activator = getCurrentActivator(state, gameId, true);

    if (activator === undefined) {
      const selectedActivator = getSelectedActivator(state, gameId);
      const modPaths = getGame(gameId).getModPaths(gameDiscovery.path)
      const types = Object.keys(modPaths)
        .filter(typeId => truthy(modPaths[typeId]));

      const err = allTypesSupported(selectedActivator, state, gameId, types);
      if ((selectedActivator !== undefined) && (err !== undefined)) {
        api.showErrorNotification('Deployment not possible',
                                  err.description(t),
                                  { allowReport: false });
      } // otherwise there should already be a notification
      return Promise.resolve();
    }

    const mods = state.persistent.mods[profile.gameId] || {};
    const gate = manual ? Promise.resolve() : activator.userGate();

    const lastDeployment: { [typeId: string]: IDeployedFile[] } = {};
    const newDeployment: { [typeId: string]: IDeployedFile[] } = {};

    const fileMergers = mergers.reduce((prev: IResolvedMerger[], merge) => {
      const match = merge.test(game, gameDiscovery);
      if (match !== undefined) {
        prev.push({match, merge: merge.merge, modType: merge.modType});
      }
      return prev;
    }, []);

    // test if anything was changed by an external application
    return gate
      .then(() => {
        notificationId = api.sendNotification({
          type: 'activity',
          message: t('Deploying mods'),
          title: t('Deploying'),
        });

        api.store.dispatch(startActivity('mods', 'deployment'));

        log('debug', 'load activation');
        return Promise.each(Object.keys(modPaths).filter(typeId => truthy(modPaths[typeId])),
          typeId => loadActivation(api, typeId, modPaths[typeId], stagingPath, activator).then(
            deployedFiles => lastDeployment[typeId] = deployedFiles));
      })
      .then(() => {
        progress(t('Running pre-deployment events'), 2);
        return api.emitAndAwait('will-deploy', profile.id, lastDeployment);
      })
      .then(() => {
        // for each mod type, check if the local files were changed outside vortex
        const changes: { [typeId: string]: IFileChange[] } = {};
        log('debug', 'determine external changes');
        // update mod state again because if the user did have to confirm,
        // it's more intuitive if we deploy the state at the time he confirmed, not when
        // the deployment was triggered
        state = api.store.getState();
        profile = profileId !== undefined
          ? getSafe(state, ['persistent', 'profiles', profileId], undefined)
          : activeProfile(state);
        if (profile === undefined) {
          return Promise.reject(new ProcessCanceled('Profile no longer exists.'));
        }
        progress(t('Checking for external changes'), 5);
        return Promise.each(Object.keys(modPaths),
          typeId => {
            log('debug', 'checking external changes',
                { modType: typeId, count: lastDeployment[typeId].length });
            return activator.externalChanges(profile.gameId, stagingPath, modPaths[typeId],
                                             lastDeployment[typeId])
              .then(fileChanges => {
                if (fileChanges.length > 0) {
                  changes[typeId] = fileChanges;
                }
            });
          })
          .then(() => changes);
      })
      .then((changes: { [typeId: string]: IFileChange[] }) => {
        log('debug', 'done checking for external changes');
        progress(t('Sorting mods'), 30);
        return (Object.keys(changes).length === 0) ?
                   Promise.resolve([]) :
                   api.store.dispatch(showExternalChanges(changes));
      })
      .then((fileActions: IFileEntry[]) => Promise.mapSeries(Object.keys(lastDeployment),
        typeId => applyFileActions(stagingPath, modPaths[typeId],
                                   lastDeployment[typeId],
                                   fileActions.filter(action => action.modTypeId === typeId))
                .then(newLastDeployment => lastDeployment[typeId] = newLastDeployment)))
      // sort (all) mods based on their dependencies so the right files get activated
      .then(() => {
        const modState: { [id: string]: IProfileMod } =
          profile !== undefined ? profile.modState : {};
        const unsorted = Object.keys(mods)
            .map((key: string) => mods[key])
            .filter((mod: IMod) => getSafe(modState, [mod.id, 'enabled'], false));

        return sortMods(profile.gameId, unsorted, api)
          .catch(CycleError, () => Promise.reject(
            new ProcessCanceled('Deployment is not possible when you have cyclical mod rules.')));
      })
      .then((sortedModList: IMod[]) => {
        const mergedFileMap: { [modType: string]: string[] } = {};

        progress(t('Merging mods'), 35);

        const mergeModTypes = Object.keys(modPaths)
          .filter(modType => fileMergers.find(merger => merger.modType === modType) !== undefined);

        return Promise.mapSeries(mergeModTypes, typeId => {
          const mergePath = truthy(typeId)
            ? MERGED_PATH + '.' + typeId
            : MERGED_PATH;
          return removePersistent(api.store, path.join(stagingPath, mergePath));
        })
        .then(() => Promise.each(mergeModTypes,
          typeId => mergeMods(api, game, stagingPath, modPaths[typeId],
                              sortedModList.filter(mod => (mod.type || '') === typeId),
                              lastDeployment[typeId],
                              fileMergers)
        .then(mergedFiles => {
          mergedFileMap[typeId] = mergedFiles;
        }))
        // activate them all, once per mod type
        .then(() => {
          progress(t('Starting deployment'), 35);
          const deployProgress =
            (name, percent) => progress(t('Deploying: ') + name, 50 + percent / 2);

          const undiscovered = Object.keys(modPaths).filter(typeId => !truthy(modPaths[typeId]));
          let prom = Promise.resolve();
          if (undiscovered.length !== 0) {
            prom = api.showDialog('error', 'Deployment target unknown', {
              text: 'The deployment directory for some mod type(s) ({{ types }}) '
                  + 'is unknown. Mods of these types will not be deployed. '
                  + 'Maybe this/these type(s) require further configuration or '
                  + 'external tools.',
              parameters: {
                types: undiscovered.join(', '),
              },
            }, [ { label: 'Cancel' }, { label: 'Ignore' } ])
            .then(result => (result.action === 'Cancel')
                ? Promise.reject(new UserCanceled())
                : Promise.resolve());
          }
          const overwritten: IMod[] = [];
          return prom
            .then(() => Promise.each(
              Object.keys(modPaths).filter(typeId => undiscovered.indexOf(typeId) === -1),
              typeId => {
                const filteredModList = sortedModList.filter(mod => (mod.type || '') === typeId);
                log('debug', 'Deploying mod type',
                    { typeId, path: modPaths[typeId], count: lastDeployment[typeId].length });
                return deployMods(api,
                                  game.id,
                                  stagingPath, modPaths[typeId],
                                  filteredModList,
                                  activator, lastDeployment[typeId],
                                  typeId, new Set(mergedFileMap[typeId]),
                                  genSubDirFunc(game),
                                  deployProgress)
                  .then(newActivation => {
                    overwritten.push(...filteredModList.filter(mod =>
                      newActivation.find(entry =>
                        entry.source === mod.installationPath) === undefined));

                    newDeployment[typeId] = newActivation;

                    return doSaveActivation(api, typeId,
                                            modPaths[typeId], stagingPath,
                                            newActivation, activator.id)
                      .catch(err => api.showDialog('error', 'Saving manifest failed', {
                        text: 'Saving the manifest failed (see error below). '
                            + 'This could lead to errors later on, ',
                        message: err.message,
                      }, []));
                  });
              }))
            .then(() => {
              progress(t('Running post-deployment events'), 99);
              return api.emitAndAwait('did-deploy', profile.id, newDeployment,
                                      (title: string) => {
                progress(title, 99);
              });
              })
            .then(() => {
              if (overwritten.length > 0) {
                api.sendNotification({
                  id: 'redundant-mods',
                  type: 'info',
                  message: 'Some mods are redundant',
                  actions: [
                    { title: 'Show', action: dismiss => {
                      return api.showDialog('info', 'Redundant mods', {
                        text: 'Some of the enabled mods either contain no files or all files '
                            + 'they do contain are entirely overwritten by another mod. '
                            + 'These redundant mods don\'t do any harm except slow down '
                            + 'deployment a bit.',
                        checkboxes: overwritten.map((mod: IMod): ICheckbox => ({
                          id: mod.id,
                          text: renderModName(mod),
                          value: true,
                        })),
                      }, [
                        { label: 'Disable selected' },
                        { label: 'Close', default: true },
                      ]).then(result => {
                        if (result.action === 'Disable selected') {
                          Object.keys(result.input)
                            .filter(modId => result.input[modId])
                            .forEach(modId => {
                              api.store.dispatch(setModEnabled(profile.id, modId, false));
                            });
                          dismiss();
                        }
                      });
                    } },
                  ],
                });
              }
            });
        })
        .then(() => {
          progress(t('Preparing game settings'), 100);
          return bakeSettings(api, profile, sortedModList);
        }))
        .then(() => {
          api.store.dispatch(setDeploymentNecessary(game.id, false));
        });
      })
      .catch(UserCanceled, () => undefined)
      .catch(ProcessCanceled, err => {
        api.sendNotification({
          type: 'warning',
          title: 'Deployment interrupted',
          message: err.message,
        });
      })
      .catch(TemporaryError, err => {
        api.showErrorNotification('Failed to deploy mods, please try again',
                                  err.message, { allowReport: false });
      })
      .catch(CycleError, err => {
        api.sendNotification({
          id: 'mod-cycle-warning',
          type: 'warning',
          message: 'Mod rules contain cycles',
          actions: [
            { title: 'Show', action: () => {
              showCycles(api, err.cycles, profile.gameId);
            } },
          ],
        });
      })
<<<<<<< HEAD
      .catch(err => api.showErrorNotification('Failed to deploy mods', err, {
        allowReport: (err.code !== 'EPERM') && (err.allowReport !== false),
      }))
=======
      .catch(err => {
        if ((err.code === undefined) && (err.errno !== undefined)) {
          // unresolved windows error code
          return api.showErrorNotification('Failed to deploy mods', {
            error: err,
            ErrorCode: err.errno
          });
        }
        return api.showErrorNotification('Failed to deploy mods', err, {
        allowReport: err.code !== 'EPERM'});
      })
>>>>>>> 6346ece1
      .finally(() => {
        api.store.dispatch(stopActivity('mods', 'deployment'));
        api.dismissNotification(notificationId);
      });
  };
}

function doSaveActivation(api: IExtensionApi, typeId: string,
                          deployPath: string, stagingPath: string,
                          files: IDeployedFile[], activatorId: string) {
  const state: IState = api.store.getState();
  return saveActivation(typeId, state.app.instanceId, deployPath, stagingPath, files, activatorId)
    .catch(err => api.showDialog('error', 'Saving manifest failed', {
      text: 'Saving the manifest failed (see error below). This could lead to errors '
        + '(e.g. orphaned files in the game directory, external changes not being detected) '
        + 'later on. Please either retry or immediately "purge" after this and try '
        + 'deploying again.',
      message: err.stack,
    }, [
      { label: 'Retry' },
      { label: 'Ignore' },
    ])
    .then(result => (result.action === 'Retry')
      ? doSaveActivation(api, typeId, deployPath, stagingPath, files, activatorId)
      : Promise.resolve()));
}

function genModsSourceAttribute(api: IExtensionApi): ITableAttribute<IMod> {
  return {
    id: 'modSource',
    name: 'Source',
    help: getText('source', api.translate),
    description: 'Source the mod was downloaded from',
    icon: 'database',
    placement: 'both',
    isSortable: true,
    isToggleable: true,
    isDefaultVisible: false,
    supportsMultiple: true,
    calc: mod => {
      if (mod.attributes === undefined) {
        return 'None';
      }
      const source = modSources.find(iter => iter.id === mod.attributes['source']);
      return source !== undefined ? source.name : 'None';
    },
    edit: {
      choices: () => modSources.map(source => ({ key: source.id, text: source.name })),
      onChangeValue: (mods: IMod[], newValue: string) => {
        const store = api.store;
        const state = store.getState();
        const gameMode = activeGameId(state);
        mods.forEach(mod => {
          if (mod.state === 'downloaded') {
            store.dispatch(setDownloadModInfo(mod.id, 'source', newValue));
          } else {
            store.dispatch(setModAttribute(gameMode, mod.id, 'source', newValue));
          }
        });
      },
    },
  };
}

function genValidActivatorCheck(api: IExtensionApi) {
  return () => new Promise<ITestResult>((resolve, reject) => {
    const state = api.store.getState();
    if (getSupportedActivators(state).length > 0) {
      return resolve(undefined);
    }

    const gameId = activeGameId(state);
    const modPaths = getModPaths(state, gameId);

    if (modPaths === undefined) {
      return resolve(undefined);
    }

    type IUnavailableReasonEx = IUnavailableReason & { activator?: string };

    const reasons: IUnavailableReasonEx[] = getAllActivators().map(activator => {
      const reason: IUnavailableReasonEx =
        allTypesSupported(activator, state, gameId, Object.keys(modPaths));
      if (reason !== undefined) {
        reason.activator = activator.id;
      }
      return reason;
    });

    return resolve({
      description: {
        short: 'Mods can\'t be deployed.',
      },
      severity: 'error',
      automaticFix: () => new Promise<void>((fixResolve, fixReject) => {
        api.store.dispatch(setDeploymentProblem(reasons.map(reason => ({
          activator: reason.activator,
          message: reason.description(api.translate),
          solution: reason.solution !== undefined ? reason.solution(api.translate) : undefined,
          order: reason.order || 1000,
          hasAutomaticFix: reason.fixCallback !== undefined,
        })).sort((lhs, rhs) => lhs.order - rhs.order)));
      }),
    });
  });
}

function attributeExtractor(input: any) {
  return Promise.resolve({
    version: getSafe(input.meta, ['fileVersion'], undefined),
    logicalFileName: getSafe(input.meta, ['logicalFileName'], undefined),
    rules: getSafe(input.meta, ['rules'], undefined),
    category: getSafe(input.meta, ['details', 'category'], undefined),
    description: getSafe(input.meta, ['details', 'description'], undefined),
    author: getSafe(input.meta, ['details', 'author'], undefined),
    homepage: getSafe(input.meta, ['details', 'homepage'], undefined),
    variant: getSafe(input.custom, ['variant'], undefined),
  });
}

function upgradeExtractor(input: any) {
  return Promise.resolve({
    category: getSafe(input.previous, ['category'], undefined),
    customFileName: getSafe(input.previous, ['customFileName'], undefined),
    variant: getSafe(input.previous, ['variant'], undefined),
    notes: getSafe(input.previous, ['notes'], undefined),
  });
}

function cleanupIncompleteInstalls(api: IExtensionApi) {
  const store: Redux.Store<IState> = api.store;

  const { mods } = store.getState().persistent;

  Object.keys(mods).forEach(gameId => {
    Object.keys(mods[gameId]).forEach(modId => {
      const mod = mods[gameId][modId];
      if (mod.state === 'installing') {
        if (mod.installationPath !== undefined) {
          const instPath = installPathForGame(store.getState(), gameId);
          const fullPath = path.join(instPath, mod.installationPath);
          log('warn', 'mod was not installed completelely and will be removed', { mod, fullPath });
          // this needs to be synchronous because once is synchronous and we have to complete this
          // before the application fires the gamemode-changed event because at that point we
          // create new mods from the unknown directories (especially the .installing ones)
          try {
            fs.removeSync(fullPath);
          } catch (err) {
            if (err.code !== 'ENOENT') {
              log('error', 'failed to clean up', err);
            }
          }
          try {
            fs.removeSync(fullPath + '.installing');
          } catch (err) {
            if (err.code !== 'ENOENT') {
              log('error', 'failed to clean up', err);
            }
          }
        }
        store.dispatch(removeMod(gameId, modId));
      }
    });
  });
}

let blockDeploy: Promise<void> = Promise.resolve();

function onModsEnabled(api: IExtensionApi, deploymentTimer: Debouncer) {
  return (mods: string[], enabled: boolean, gameId: string) => {
    const { store } = api;
    const state: IState = store.getState();
    const { notifications } = state.session.notifications;
    const notiIds = new Set(notifications.map(noti => noti.id));
    mods.forEach(modId => {
      const notiId = `may-enable-${modId}`;
      if (notiIds.has(notiId)) {
        api.dismissNotification(notiId);
      }
    });
    if (state.settings.automation.deploy) {
      deploymentTimer.schedule(undefined, false);
    } else if (!state.persistent.deployment.needToDeploy[gameId]) {
      store.dispatch(setDeploymentNecessary(gameId, true));
    }
  };
}

function onDeploySingleMod(api: IExtensionApi) {
  return (gameId: string, modId: string, enable?: boolean) => {
    const state: IState = api.store.getState();
    const game = getGame(gameId);
    const discovery = getSafe(state, ['settings', 'gameMode', 'discovered', gameId], undefined);
    if ((game === undefined) || (discovery === undefined)) {
      return Promise.resolve();
    }
    const mod: IMod = getSafe(state, ['persistent', 'mods', game.id, modId], undefined);
    if (mod === undefined) {
      return Promise.resolve();
    }
    const activator = getCurrentActivator(state, gameId, false);

    if (activator === undefined) {
      return Promise.resolve();
    }

    const dataPath = game.getModPaths(discovery.path)[mod.type || ''];
    if (!truthy(dataPath)) {
      return Promise.resolve();
    }
    const stagingPath = installPathForGame(state, gameId);

    const subdir = genSubDirFunc(game);
    let normalize: Normalize;
    return getNormalizeFunc(dataPath)
      .then(norm => {
        normalize = norm;
        return loadActivation(api, mod.type, dataPath, stagingPath, activator);
      })
      .then(lastActivation => activator.prepare(dataPath, false, lastActivation, normalize))
      .then(() => (mod !== undefined)
        ? (enable !== false)
          ? activator.activate(path.join(stagingPath, mod.installationPath),
                               mod.installationPath, subdir(mod), new Set())
          : activator.deactivate(path.join(stagingPath, mod.installationPath), subdir(mod))
        : Promise.resolve())
      .tapCatch(() => {
        if (activator.cancel !== undefined) {
          activator.cancel(gameId, dataPath, stagingPath);
        }
      })
      .then(() => activator.finalize(gameId, dataPath, stagingPath))
      .then(newActivation =>
        doSaveActivation(api, mod.type, dataPath, stagingPath, newActivation, activator.id));
  };
}

function onNeedToDeploy(api: IExtensionApi, current: any) {
  if (current) {
    api.sendNotification({
      id: 'deployment-necessary',
      type: 'info',
      message: 'Deployment necessary',
      actions: [
        {
          title: 'Deploy', action: (dismiss) => {
            dismiss();
            api.events.emit('deploy-mods', onceCB((err) => {
              if (err !== null) {
                if (err instanceof NoDeployment) {
                  showError(api.store.dispatch,
                    'You need to select a deployment method in settings',
                    undefined, { allowReport: false });
                } else {
                  showError(api.store.dispatch, 'Failed to activate mods', err);
                }
              }
            }));
          },
        },
      ],
    });
  } else {
    api.dismissNotification('deployment-necessary');
  }
}

function once(api: IExtensionApi) {
  const store: Redux.Store<any> = api.store;

  if (installManager === undefined) {
    installManager = new InstallManager(
        (gameId: string) => installPathForGame(store.getState(), gameId));
    installers.forEach((installer: IInstaller) => {
      installManager.addInstaller(installer.priority, installer.testSupported,
                                  installer.install);
    });
  }

  const updateModDeployment = genUpdateModDeployment();
  const deploymentTimer = new Debouncer(
      (manual: boolean, profileId: string, progressCB) => {
        blockDeploy = blockDeploy
          .then(() => updateModDeployment(api, manual, profileId, progressCB));
        return blockDeploy;
      }, 2000);

  api.events.on('deploy-mods', (callback: (err: Error) => void, profileId?: string,
                                progressCB?: (text: string, percent: number) => void) => {
    if (!(callback as any).called) {
      deploymentTimer.runNow(callback, true, profileId, progressCB);
    }
  });

  api.onAsync('deploy-single-mod', onDeploySingleMod(api));

  api.events.on('purge-mods', (callback: (err: Error) => void) => {
    blockDeploy = blockDeploy.then(() => purgeMods(api)
      .then(() => callback(null))
      .catch(err => callback(err)));
  });

  api.events.on('await-activation', (callback: (err: Error) => void) => {
    deploymentTimer.wait(callback);
  });

  api.events.on('mods-enabled', onModsEnabled(api, deploymentTimer));

  api.events.on('gamemode-activated',
      (newMode: string) => onGameModeActivated(api, getAllActivators(), newMode));

  api.onStateChange(
      ['settings', 'mods', 'installPath'],
      (previous, current) => onPathsChanged(api, previous, current));

  api.onStateChange(
      ['persistent', 'mods'],
      (previous, current) => onModsChanged(api, previous, current));

  api.onStateChange(
      ['persistent', 'deployment', 'needToDeploy'],
    (previous, current) => {
      const gameMode = activeGameId(store.getState());
      if (previous[gameMode] !== current[gameMode]) {
        onNeedToDeploy(api, current[gameMode]);
      }
    },
  );

  api.events.on('start-install', (archivePath: string,
                                  callback?: (error, id: string) => void) => {
    installManager.install(null, archivePath, [ activeGameId(store.getState()) ],
          api, {
            download: {
              localPath: path.basename(archivePath),
            },
          },
          true, false, callback);
  });

  api.events.on(
      'start-install-download',
      (downloadId: string, callback?: (error, id: string) => void) =>
          onStartInstallDownload(api, installManager, downloadId, callback));

  api.events.on(
      'remove-mod',
      (gameMode: string, modId: string, callback?: (error: Error) => void) =>
          onRemoveMod(api, getAllActivators(), gameMode, modId, callback));

  api.events.on('create-mod',
      (gameMode: string, mod: IMod, callback: (error: Error) => void) => {
        onAddMod(api, gameMode, mod, callback);
      });

  cleanupIncompleteInstalls(api);
}

function checkPendingTransfer(api: IExtensionApi): Promise<ITestResult> {
  let result: ITestResult;
  const state = api.store.getState();

  const gameMode = activeGameId(state);
  if (gameMode === undefined) {
    return Promise.resolve(result);
  }

  const pendingTransfer: string[] = ['persistent', 'transactions', 'transfer', gameMode];
  const transferDestination = getSafe(state, pendingTransfer, undefined);
  if (transferDestination === undefined) {
    return Promise.resolve(result);
  }

  result = {
    severity: 'warning',
    description: {
      short: 'Folder transfer was interrupted',
      long: 'An attempt to move the staging folder was interrupted. You should let '
          + 'Vortex clean up now, otherwise you may be left with unnecessary copies of files.',
    },
    automaticFix: () => new Promise<void>((fixResolve, fixReject) => {
      return fs.removeAsync(transferDestination)
        .then(() => {
          api.store.dispatch(setTransferMods(gameMode, undefined));
          fixResolve();
        })
        .catch(err => {
          if (err.code === 'ENOENT') {
            // Destination is already gone, that's fine.
            api.store.dispatch(setTransferMods(gameMode, undefined));
            fixResolve();
          } else {
            fixReject();
          }
        });
    }),
  };

  return Promise.resolve(result);
}

function checkStagingFolder(api: IExtensionApi): Promise<ITestResult> {
  let result: ITestResult;
  const state = api.store.getState();

  const gameMode = activeGameId(state);
  if (gameMode === undefined) {
    return Promise.resolve(result);
  }

  const discovery = currentGameDiscovery(state);
  const instPath = installPath(state);
  const basePath = getVortexPath('base');
  if (isChildPath(instPath, basePath)) {
    result = {
      severity: 'warning',
      description: {
        short: 'Invalid staging folder',
        long: 'Your mod staging folder is inside the Vortex application directory. '
          + 'This is a very bad idea beckaue that folder gets removed during updates so you would '
          + 'lose all your files on the next update.',
      },
    };
  } else if ((discovery !== undefined)
          && (discovery.path !== undefined)
          && isChildPath(instPath, discovery.path)) {
    result = {
      severity: 'warning',
      description: {
        short: 'Invalid staging folder',
        long: 'Your mod staging folder is inside the game folder.<br/>'
          + 'This is a very bad idea because that folder is under the control of the game '
          + '(and potentially Steam or similar) and may be moved or deleted - e.g. when the '
          + 'game is updated/repaired.<br/>'
          + 'Please choose a separate folder for the staging folder, one that no other '
          + 'application uses.',
      },
      automaticFix: () => new Promise<void>((fixResolve, fixReject) => {
        api.events.emit('show-main-page', 'application_settings');
        api.store.dispatch(setSettingsPage('Mods'));
        api.highlightControl('#install-path-form', 5000);
        api.events.on('hide-modal', (modal) => {
          if (modal === 'settings') {
            fixResolve();
          }
        });
      }),
    };
  }
  return Promise.resolve(result);
}

function init(context: IExtensionContext): boolean {
  const modsActivity = new ReduxProp(context.api, [
    ['session', 'base', 'activity', 'mods'],
  ], (activity: string[]) => (activity !== undefined) && (activity.length > 0));

  context.registerMainPage('mods', 'Mods',
    LazyComponent(() => require('./views/ModList')), {
    hotkey: 'M',
    group: 'per-game',
    visible: () => activeGameId(context.api.store.getState()) !== undefined,
    activity: modsActivity,
    props: () => ({ modSources }),
  });

  context.registerAction('mod-icons', 105, ActivationButton, {}, () => ({
    key: 'activate-button',
    activators: getAllActivators(),
  }));

  context.registerAction('mod-icons', 110, DeactivationButton, {}, () => ({
    key: 'deactivate-button',
    activators: getAllActivators(),
  }));

  const validActivatorCheck = genValidActivatorCheck(context.api);

  context.registerTest('valid-activator', 'gamemode-activated', validActivatorCheck);
  context.registerTest('valid-activator', 'settings-changed', validActivatorCheck);

  context.registerSettings('Mods', LazyComponent(() => require('./views/Settings')),
                           () => ({activators: getAllActivators()}));

  context.registerDialog('external-changes',
                         LazyComponent(() => require('./views/ExternalChangeDialog')));
  context.registerDialog('fix-deployment',
    LazyComponent(() => require('./views/FixDeploymentDialog')), () => {
      // nop
    });

  context.registerReducer(['session', 'mods'], sessionReducer);
  context.registerReducer(['settings', 'mods'], settingsReducer);
  context.registerReducer(['persistent', 'mods'], modsReducer);
  context.registerReducer(['persistent', 'deployment'], deploymentReducer);
  context.registerReducer(['persistent', 'transactions'], transactionsReducer);

  context.registerTableAttribute('mods', genModsSourceAttribute(context.api));

  context.registerTest('validate-staging-folder', 'gamemode-activated',
    () => checkStagingFolder(context.api));
  context.registerTest('validate-staging-folder', 'settings-changed',
    () => checkStagingFolder(context.api));
  context.registerTest('verify-mod-transfers', 'gamemode-activated',
    () => checkPendingTransfer(context.api));

  context.registerDeploymentMethod = registerDeploymentMethod;
  context.registerInstaller = registerInstaller;
  context.registerAttributeExtractor = registerAttributeExtractor;
  context.registerModSource = registerModSource;
  context.registerMerge = registerMerge;

  registerAttributeExtractor(100, attributeExtractor);
  registerAttributeExtractor(200, upgradeExtractor);

  registerInstaller('fallback', 1000, basicInstaller.testSupported, basicInstaller.install);

  context.registerStartHook(100, 'check-deployment',
                            input => preStartDeployHook(context.api, input));

  context.once(() => once(context.api));

  return true;
}

export default init;<|MERGE_RESOLUTION|>--- conflicted
+++ resolved
@@ -505,11 +505,6 @@
           ],
         });
       })
-<<<<<<< HEAD
-      .catch(err => api.showErrorNotification('Failed to deploy mods', err, {
-        allowReport: (err.code !== 'EPERM') && (err.allowReport !== false),
-      }))
-=======
       .catch(err => {
         if ((err.code === undefined) && (err.errno !== undefined)) {
           // unresolved windows error code
@@ -519,9 +514,9 @@
           });
         }
         return api.showErrorNotification('Failed to deploy mods', err, {
-        allowReport: err.code !== 'EPERM'});
-      })
->>>>>>> 6346ece1
+          allowReport: (err.code !== 'EPERM') && (err.allowReport !== false),
+        });
+      })
       .finally(() => {
         api.store.dispatch(stopActivity('mods', 'deployment'));
         api.dismissNotification(notificationId);
