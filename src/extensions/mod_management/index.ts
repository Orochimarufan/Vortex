import { updateNotification, dismissNotification } from '../../actions/notifications';
import { setSettingsPage } from '../../actions/session';
import {
  IExtensionApi,
  IExtensionContext,
  MergeFunc,
  MergeTest,
} from '../../types/IExtensionContext';
import {IGame} from '../../types/IGame';
import {IState} from '../../types/IState';
import { ITableAttribute } from '../../types/ITableAttribute';
import {ITestResult} from '../../types/ITestResult';
import { ProcessCanceled, TemporaryError, UserCanceled } from '../../util/CustomErrors';
import Debouncer from '../../util/Debouncer';
import * as fs from '../../util/fs';
import getNormalizeFunc, { Normalize } from '../../util/getNormalizeFunc';
import LazyComponent from '../../util/LazyComponent';
import { log } from '../../util/log';
import ReduxProp from '../../util/ReduxProp';
import {
  activeGameId,
  activeProfile,
  currentGameDiscovery,
  installPath,
  installPathForGame,
} from '../../util/selectors';
import {getSafe} from '../../util/storeHelper';
import { removePersistent, setdefault, truthy } from '../../util/util';

import {setDownloadModInfo} from '../download_management/actions/state';
import {getGame} from '../gamemode_management/index';
import {IProfileMod, IProfile} from '../profile_management/types/IProfile';

import { setDeploymentNecessary } from './actions/deployment';
import {showExternalChanges} from './actions/session';
import {removeMod, setModAttribute} from './actions/mods';
import {sessionReducer} from './reducers/session';
import {modsReducer} from './reducers/mods';
import {deploymentReducer} from './reducers/deployment';
import {settingsReducer} from './reducers/settings';
import {IDeployedFile, IDeploymentMethod, IFileChange} from './types/IDeploymentMethod';
import {IFileEntry} from './types/IFileEntry';
import {IFileMerge} from './types/IFileMerge';
import {IMod} from './types/IMod';
import {IModSource} from './types/IModSource';
import {InstallFunc} from './types/InstallFunc';
import {IResolvedMerger} from './types/IResolvedMerger';
import {TestSupported} from './types/TestSupported';
import { loadActivation, saveActivation } from './util/activationStore';
import allTypesSupported from './util/allTypesSupported';
import * as basicInstaller from './util/basicInstaller';
import { NoDeployment } from './util/exceptions';
import { registerAttributeExtractor } from './util/filterModInfo';
import sortMods from './util/sort';
import supportedActivators from './util/supportedActivators';
import ActivationButton from './views/ActivationButton';
import DeactivationButton from './views/DeactivationButton';
import {} from './views/ExternalChangeDialog';
import {} from './views/ModList';
import {} from './views/Settings';

import { onAddMod, onGameModeActivated, onPathsChanged,
         onRemoveMod, onStartInstallDownload, onModsChanged } from './eventHandlers';
import InstallManager from './InstallManager';
import deployMods from './modActivation';
import mergeMods, { MERGED_PATH } from './modMerging';
import getText from './texts';

import * as Promise from 'bluebird';
import * as path from 'path';
import * as Redux from 'redux';

const activators: IDeploymentMethod[] = [];

let installManager: InstallManager;

interface IInstaller {
  id: string;
  priority: number;
  testSupported: TestSupported;
  install: InstallFunc;
}

const installers: IInstaller[] = [];

const modSources: IModSource[] = [];

const mergers: IFileMerge[] = [];

function registerDeploymentMethod(activator: IDeploymentMethod) {
  activators.push(activator);
}

function registerInstaller(id: string, priority: number,
                           testSupported: TestSupported, install: InstallFunc) {
  installers.push({ id, priority, testSupported, install });
}

function registerModSource(id: string, name: string, onBrowse: () => void) {
  modSources.push({ id, name, onBrowse });
}

function registerMerge(test: MergeTest, merge: MergeFunc, modType: string) {
  mergers.push({ test, merge, modType });
}

function getActivator(state: IState, gameMode?: string): IDeploymentMethod {
  const gameId = gameMode || activeGameId(state);
  const activatorId = state.settings.mods.activator[gameId];

  let activator: IDeploymentMethod;
  if (activatorId !== undefined) {
    activator = activators.find((act: IDeploymentMethod) => act.id === activatorId);
  }

  const gameDiscovery =
    getSafe(state, ['settings', 'gameMode', 'discovered', gameId], undefined);
  const types = Object.keys(getGame(gameId).getModPaths(gameDiscovery.path));

  if (allTypesSupported(activator, state, gameId, types) !== undefined) {
    // if the selected activator is no longer supported, don't use it
    activator = undefined;
  }

  if (activator === undefined) {
    activator = activators.find(act =>
      allTypesSupported(act, state, gameId, types) === undefined);
  }

  return activator;
}

function purgeMods(api: IExtensionApi): Promise<void> {
  const state = api.store.getState();
  const instPath = installPath(state);
  const gameId = activeGameId(state);
  const gameDiscovery = currentGameDiscovery(state);
  const t = api.translate;
  const activator = getActivator(state);

  if (activator === undefined) {
    return Promise.reject(new NoDeployment());
  }

  const notificationId = api.sendNotification({
    type: 'activity',
    message: t('Purging mods'),
    title: t('Purging'),
  });

  const game: IGame = getGame(gameId);
  const modPaths = game.getModPaths(gameDiscovery.path);

  return Promise.each(Object.keys(modPaths), typeId =>
    loadActivation(api, typeId, modPaths[typeId])
      .then(() => activator.purge(instPath, modPaths[typeId]))
      .then(() => saveActivation(typeId, state.app.instanceId, modPaths[typeId], [])))
  .catch(UserCanceled, () => undefined)
  .catch(TemporaryError, err =>
    api.showErrorNotification('Failed to purge mods, please try again',
                              err, { allowReport: false }))
  .catch(err => api.showErrorNotification('Failed to purge mods', err))
  .finally(() => api.dismissNotification(notificationId));
}

/**
 * look at the file actions and act accordingly. Depending on the action this can
 * be a direct file operation or a modification to the previous manifest so that
 * the deployment ext runs the necessary operation
 * @param {string} sourcePath the "virtual" mod directory
 * @param {string} outputPath the destination directory where the game expects mods
 * @param {IDeployedFile[]} lastDeployment previous deployment to use as reference
 * @param {IFileEntry[]} fileActions actions the user selected for external changes
 * @returns {Promise<IDeployedFile[]>} an updated deployment manifest to use as a reference
 *                                     for the new one
 */
function applyFileActions(sourcePath: string,
                          outputPath: string,
                          lastDeployment: IDeployedFile[],
                          fileActions: IFileEntry[]): Promise<IDeployedFile[]> {
  if (fileActions === undefined) {
    return Promise.resolve(lastDeployment);
  }

  const actionGroups: { [type: string]: IFileEntry[] } = fileActions.reduce((prev, value) => {
      setdefault(prev, value.action, []).push(value);
      return prev;
    }, {});

  // not doing anything with 'nop'. The regular deployment code is responsible for doing the right
  // thing in this case.

  // process the actions that the user selected in the dialog
  return Promise.map(actionGroups['drop'] || [],
      // delete the links the user wants to drop.
      (entry) => truthy(entry.filePath)
          ? fs.removeAsync(path.join(outputPath, entry.filePath))
          : Promise.reject(new Error('invalid file path')))
    .then(() => Promise.map(actionGroups['delete'] || [],
      entry => truthy(entry.filePath)
          ? fs.removeAsync(path.join(sourcePath, entry.source, entry.filePath))
          : Promise.reject(new Error('invalid file path'))))
    .then(() => Promise.map(actionGroups['import'] || [],
      // copy the files the user wants to import
      (entry) => {
        const source = path.join(sourcePath, entry.source, entry.filePath);
        const deployed = path.join(outputPath, entry.filePath);
        // Very rarely we have a case where the files are links of each other
        // (or at least node reports that) so the copy would fail.
        // Instead of handling the errors (when we can't be sure if it's due to a bug in node.js
        // or the files are actually identical), delete the target first, that way the copy
        // can't fail
        return fs.removeAsync(source)
          .then(() => fs.copyAsync(deployed, source));
      }))
    .then(() => {
      // remove files that the user wants to restore from
      // the activation list because then they get reinstalled.
      // this includes files that were deleted and those replaced
      const dropSet = new Set([].concat(
        (actionGroups['restore'] || []).map(entry => entry.filePath),
        (actionGroups['drop'] || []).map(entry => entry.filePath),
        // also remove the files that got deleted, except these won't be reinstalled
        (actionGroups['delete'] || []).map(entry => entry.filePath),
      ));
      const newDeployment = lastDeployment.filter(entry => !dropSet.has(entry.relPath));
      lastDeployment = newDeployment;
      return Promise.resolve();
    })
    .then(() => lastDeployment);
}

function bakeSettings(api: IExtensionApi, gameMode: string, sortedModList: IMod[]) {
  return new Promise((resolve, reject) => {
    api.events.emit('bake-settings', gameMode, sortedModList,
      err => {
        if (err !== null) {
          reject(err);
        } else {
          resolve();
        }
      });
  });
}

function genSubDirFunc(game: IGame): (mod: IMod) => string {
  if (typeof(game.mergeMods) === 'boolean') {
    return game.mergeMods
      ? () => ''
      : (mod: IMod) => mod.id;
  } else {
    return game.mergeMods;
  }
}

function genUpdateModDeployment() {
  return (api: IExtensionApi, manual: boolean, profileId?: string,
          progressCB?: (text: string, percent: number) => void): Promise<void> => {
    let notificationId: string;

    const progress = (text: string, percent: number) => {
      if (progressCB !== undefined) {
        progressCB(text, percent);
      }
      api.store.dispatch(updateNotification(notificationId, percent, text));
    };
    let state = api.store.getState();
    let profile: IProfile = profileId !== undefined
      ? getSafe(state, ['persistent', 'profiles', profileId], undefined)
      : activeProfile(state);
    if (profile === undefined) {
      // Used to report an exception here but I don't think this is an error, the call
      // can be delayed so it's completely possible there is no profile active at the the time
      // or has been deleted by then. Rare but not a bug
      api.store.dispatch(dismissNotification(notificationId));
      return Promise.resolve();
    }
    const instPath = installPathForGame(state, profile.gameId);
    const gameDiscovery =
      getSafe(state, ['settings', 'gameMode', 'discovered', profile.gameId], undefined);
    const game = getGame(profile.gameId);
    if (game === undefined) {
      return Promise.reject(new Error('Game no longer available'));
    }
    const modPaths = game.getModPaths(gameDiscovery.path);
    const t = api.translate;
    const activator = getActivator(state, profile.gameId);

    if (activator === undefined) {
      // this situation (no supported activator) should already be reported
      // elsewhere.
      return Promise.resolve();
    }

    const mods = state.persistent.mods[profile.gameId] || {};
    const gate = manual ? Promise.resolve() : activator.userGate();

    const lastDeployment: { [typeId: string]: IDeployedFile[] } = {};
    const newDeployment: { [typeId: string]: IDeployedFile[] } = {};

    const fileMergers = mergers.reduce((prev: IResolvedMerger[], merge) => {
      const match = merge.test(game, gameDiscovery);
      if (match !== undefined) {
        prev.push({match, merge: merge.merge, modType: merge.modType});
      }
      return prev;
    }, []);

    // test if anything was changed by an external application
    return gate
      .then(() => {
        notificationId = api.sendNotification({
          type: 'activity',
          message: t('Deploying mods'),
          title: t('Deploying'),
        });

        api.store.dispatch(setDeploymentNecessary(game.id, false));

        log('debug', 'load activation');
        return Promise.each(Object.keys(modPaths),
          typeId => loadActivation(api, typeId, modPaths[typeId]).then(
            deployedFiles => lastDeployment[typeId] = deployedFiles));
      })
      .then(() => api.emitAndAwait('will-deploy', profile.id, lastDeployment))
      .then(() => {
        // for each mod type, check if the local files were changed outside vortex
        const changes: { [typeId: string]: IFileChange[] } = {};
        log('debug', 'determine external changes');
        // update mod state again because if the user did have to confirm,
        // it's more intuitive if we deploy the state at the time he confirmed, not when
        // the deployment was triggered
        state = api.store.getState();
        profile = profileId !== undefined
          ? getSafe(state, ['persistent', 'profiles', profileId], undefined)
          : activeProfile(state);
        progress(t('Checking for external changes'), 5);
        return Promise.each(Object.keys(modPaths),
          typeId => activator.externalChanges(profile.gameId, instPath, modPaths[typeId],
            lastDeployment[typeId]).then(fileChanges => {
              if (fileChanges.length > 0) {
                changes[typeId] = fileChanges;
              }
            }))
          .then(() => changes);
      })
      .then((changes: { [typeId: string]: IFileChange[] }) => {
        log('debug', 'done checking for external changes');
        progress(t('Sorting mods'), 30);
        return (Object.keys(changes).length === 0) ?
                   Promise.resolve([]) :
                   api.store.dispatch(showExternalChanges(changes));
      })
      .then((fileActions: IFileEntry[]) => Promise.mapSeries(Object.keys(lastDeployment),
        typeId => applyFileActions(instPath, modPaths[typeId],
                                   lastDeployment[typeId],
                                   fileActions.filter(action => action.modTypeId === typeId))
                .then(newLastDeployment => lastDeployment[typeId] = newLastDeployment)))
      // sort (all) mods based on their dependencies so the right files get activated
      .then(() => {
        const modState: { [id: string]: IProfileMod } = profile !== undefined ? profile.modState : {};
        const unsorted = Object.keys(mods)
            .map((key: string) => mods[key])
            .filter((mod: IMod) => getSafe(modState, [mod.id, 'enabled'], false));

        return sortMods(profile.gameId, unsorted, api);
      })
      .then((sortedModList: IMod[]) => {
        const mergedFileMap: { [modType: string]: string[] } = {};

        progress(t('Merging mods'), 35);
        // merge mods
        return Promise.mapSeries(Object.keys(modPaths),
            typeId => {
              const mergePath = truthy(typeId)
                ? MERGED_PATH + '.' + typeId
                : MERGED_PATH;

              return removePersistent(api.store, path.join(instPath, mergePath));
            })
          .then(() => Promise.each(Object.keys(modPaths),
            typeId => mergeMods(api, game, instPath, modPaths[typeId],
                                sortedModList.filter(mod => (mod.type || '') === typeId),
                                fileMergers)
          .then(mergedFiles => {
            mergedFileMap[typeId] = mergedFiles;
          }))
          // activate them all, once per mod type
          .then(() => {
            progress(t('Starting deployment'), 35);
            const deployProgress =
              (name, percent) => progress(t('Deploying: ') + name, 50 + percent / 2);

            const undiscovered = Object.keys(modPaths).filter(typeId => !truthy(modPaths[typeId]));
            let prom = Promise.resolve();
            if (undiscovered.length !== 0) {
              prom = api.showDialog('error', 'Deployment target unknown', {
                text: 'The deployment directory for some mod type(s) ({{ types }}) '
                    + 'is unknown. Mods of these types will not be deployed. '
                    + 'Maybe this/these type(s) require further configuration or '
                    + 'external tools.',
                parameters: {
                  types: undiscovered.join(', '),
                },
              }, [ { label: 'Cancel' }, { label: 'Ignore' } ])
              .then(result => (result.action === 'Cancel')
                  ? Promise.reject(new UserCanceled())
                  : Promise.resolve());
            }
            return prom
              .then(() => Promise.each(
                Object.keys(modPaths).filter(typeId => undiscovered.indexOf(typeId) === -1),
                typeId => deployMods(api,
                                     game.id,
                                     instPath, modPaths[typeId],
                                     sortedModList.filter(mod => (mod.type || '') === typeId),
                                     activator, lastDeployment[typeId],
                                     typeId, new Set(mergedFileMap[typeId]),
                                     genSubDirFunc(game),
                                     deployProgress)
                .then(newActivation => {
                  newDeployment[typeId] = newActivation;
                  return doSaveActivation(api, typeId, modPaths[typeId], newActivation)
                    .catch(err => api.showDialog('error', 'Saving manifest failed', {
                      text: 'Saving the manifest failed (see error below). This could lead to errors '
                          + 'later on, ',
                      message: err.message,
                    }, [

                    ]));
                })))
              .then(() => {
                progress(t('Running post-deployment events'), 99);
                return api.emitAndAwait('did-deploy', profile.id, newDeployment, (title: string) => {
                  progress(title, 99);
                })
              });
          })
          .then(() => {
            progress(t('Preparing game settings'), 100);
            return bakeSettings(api, profile.gameId, sortedModList);
          }));
      })
      .catch(UserCanceled, () => undefined)
      .catch(ProcessCanceled, () => undefined)
      .catch(TemporaryError, err => {
        api.showErrorNotification('Failed to deploy mods, please try again',
                                  err.message, { allowReport: false });
      })
      .catch(err => api.showErrorNotification('Failed to deploy mods', err, {
        allowReport: err.code !== 'EPERM',
      }))
      .finally(() => api.dismissNotification(notificationId));
  };
}

function doSaveActivation(api: IExtensionApi, typeId: string, modPath: string, files: IDeployedFile[]) {
  const state: IState = api.store.getState();
  return saveActivation(typeId, state.app.instanceId, modPath, files)
    .catch(err => api.showDialog('error', 'Saving manifest failed', {
      text: 'Saving the manifest failed (see error below). This could lead to errors '
        + '(e.g. orphaned files in the game directory, external changes not being detected). '
        + 'later on, please either retry or immediately "purge" after this and try deploying again.',
      message: err.stack,
    }, [
      { label: 'Retry' },
      { label: 'Ignore' },
    ])
    .then(result => (result.action === 'Retry') 
      ? doSaveActivation(api, typeId, modPath, files)
      : Promise.resolve()));
}

function genModsSourceAttribute(api: IExtensionApi): ITableAttribute<IMod> {
  return {
    id: 'modSource',
    name: 'Source',
    help: getText('source', api.translate),
    description: 'Source the mod was downloaded from',
    icon: 'database',
    placement: 'both',
    isSortable: true,
    isToggleable: true,
    isDefaultVisible: false,
    supportsMultiple: true,
    calc: mod => {
      if (mod.attributes === undefined) {
        return 'None';
      }
      const source = modSources.find(iter => iter.id === mod.attributes['source']);
      return source !== undefined ? source.name : 'None';
    },
    edit: {
      choices: () => modSources.map(source => ({ key: source.id, text: source.name })),
      onChangeValue: (mods: IMod[], newValue: string) => {
        const store = api.store;
        const state = store.getState();
        const gameMode = activeGameId(state);
        mods.forEach(mod => {
          if (mod.state === 'downloaded') {
            store.dispatch(setDownloadModInfo(mod.id, 'source', newValue));
          } else {
            store.dispatch(setModAttribute(gameMode, mod.id, 'source', newValue));
          }
        });
      },
    },
  };
}

function genValidActivatorCheck(api: IExtensionApi) {
  return () => new Promise<ITestResult>((resolve, reject) => {
    const state = api.store.getState();
    if (supportedActivators(activators, state).length > 0) {
      return resolve(undefined);
    }

    const gameId = activeGameId(state);
    const game = getGame(gameId);
    if (game === undefined) {
      return resolve(undefined);
    }
    const discovery = currentGameDiscovery(state);
    if ((discovery === undefined) || (discovery.path === undefined)) {
      return resolve(undefined);
    }
    const modPaths = game.getModPaths(discovery.path);

    const messages = activators.map((activator) => {
      const supported = allTypesSupported(activator, state, gameId, Object.keys(modPaths));
      return `[*] ${activator.name} - [i]${supported}[/i]`;
    });

    return resolve({
      description: {
        short: 'Mods can\'t be deployed.',
        long: 'With the current settings, mods can\'t be deployed.\n'
          + 'Please read the following error messages from the deployment '
          + 'plugins and fix one of them.\nAt least the "hardlink deployment" '
          + 'can usually be made to work.\n\n[list]'
          + messages.join('\n')
          + '[/list]',
      },
      severity: 'error',
      automaticFix: () => new Promise<void>((fixResolve, fixReject) => {
        api.events.emit('show-main-page', 'application_settings');
        api.store.dispatch(setSettingsPage('Mods'));
        api.events.on('hide-modal', (modal) => {
          if (modal === 'settings') {
            fixResolve();
          }
        });
      }),
    });
  });
}

function attributeExtractor(input: any) {
  return Promise.resolve({
    version: getSafe(input.meta, ['fileVersion'], undefined),
    logicalFileName: getSafe(input.meta, ['logicalFileName'], undefined),
    rules: getSafe(input.meta, ['rules'], undefined),
    category: getSafe(input.meta, ['details', 'category'], undefined),
    description: getSafe(input.meta, ['details', 'description'], undefined),
    author: getSafe(input.meta, ['details', 'author'], undefined),
    homepage: getSafe(input.meta, ['details', 'homepage'], undefined),
    variant: getSafe(input.custom, ['variant'], undefined),
  });
}

function upgradeExtractor(input: any) {
  return Promise.resolve({
    category: getSafe(input.previous, ['category'], undefined),
    customFileName: getSafe(input.previous, ['customFileName'], undefined),
    variant: getSafe(input.previous, ['variant'], undefined),
    notes: getSafe(input.previous, ['notes'], undefined),
  });
}

function cleanupIncompleteInstalls(api: IExtensionApi) {
  const store: Redux.Store<IState> = api.store;

  const { mods } = store.getState().persistent;

  Object.keys(mods).forEach(gameId => {
    Object.keys(mods[gameId]).forEach(modId => {
      const mod = mods[gameId][modId];
      if (mod.state === 'installing') {
        if (mod.installationPath !== undefined) {
          const instPath = installPath(store.getState());
          const fullPath = path.join(instPath, mod.installationPath);
          log('warn', 'mod was not installed completelely and will be removed', { mod, fullPath });
          // this needs to be synchronous because once is synchronous and we have to complete this
          // before the application fires the gamemode-changed event because at that point we
          // create new mods from the unknown directories (especially the .installing ones)
          try {
            fs.removeSync(fullPath);
          } catch (err) {
            if (err.code !== 'ENOENT') {
              log('error', 'failed to clean up', err);
            }
          }
          try {
            fs.removeSync(fullPath + '.installing');
          } catch (err) {
            if (err.code !== 'ENOENT') {
              log('error', 'failed to clean up', err);
            }
          }
        }
        store.dispatch(removeMod(gameId, modId));
      }
    });
  });
}

let blockDeploy: Promise<void> = Promise.resolve();

function once(api: IExtensionApi) {
  const store: Redux.Store<any> = api.store;

  if (installManager === undefined) {
    installManager = new InstallManager(
        (gameId: string) => installPathForGame(store.getState(), gameId));
    installers.forEach((installer: IInstaller) => {
      installManager.addInstaller(installer.priority, installer.testSupported,
                                  installer.install);
    });
  }

  const updateModDeployment = genUpdateModDeployment();
  const deploymentTimer = new Debouncer(
      (manual: boolean, profileId: string, progressCB) => {
        blockDeploy = blockDeploy
          .then(() => updateModDeployment(api, manual, profileId, progressCB));
        return blockDeploy;
      }, 2000);

  api.events.on('deploy-mods', (callback: (err: Error) => void, profileId?: string,
                                progressCB?: (text: string, percent: number) => void) => {
    deploymentTimer.runNow(callback, true, profileId, progressCB);
  });

  api.onAsync('deploy-single-mod', (gameId: string, modId: string, enable?: boolean) => {
    const state: IState = api.store.getState();
    const game = getGame(gameId);
    const discovery = getSafe(state, ['settings', 'gameMode', 'discovered', gameId], undefined);
    if ((game === undefined) || (discovery === undefined)) {
      return Promise.resolve();
    }
    const mod: IMod = getSafe(state, ['persistent', 'mods', game.id, modId], undefined);
    if (mod === undefined) {
      return Promise.resolve();
    }
    const activator = getActivator(state, gameId);
    const dataPath = game.getModPaths(discovery.path)[mod.type || ''];
    const installationPath = installPathForGame(state, gameId);
    
    const subdir = genSubDirFunc(game);
    let normalize: Normalize;
    return getNormalizeFunc(dataPath)
      .then(norm => {
        normalize = norm;
        return loadActivation(api, mod.type, dataPath);
      })
      .then(lastActivation => activator.prepare(dataPath, false, lastActivation, normalize))
      .then(() => (mod !== undefined)
        ? (enable !== false)
          ? activator.activate(path.join(installationPath, mod.installationPath), mod.installationPath, subdir(mod), new Set())
          : activator.deactivate(installationPath, dataPath, mod)
        : Promise.resolve())
      .then(() => activator.finalize(gameId, dataPath, installationPath))
      .then(newActivation => doSaveActivation(api, mod.type, dataPath, newActivation));
  });

  api.events.on('purge-mods', (callback: (err: Error) => void) => {
    blockDeploy = blockDeploy.then(() => purgeMods(api)
      .then(() => callback(null))
      .catch(err => callback(err)));
  });

  api.events.on('await-activation', (callback: (err: Error) => void) => {
    deploymentTimer.wait(callback);
  });

  api.events.on('mods-enabled', (mods: string[], enabled: boolean) => {
<<<<<<< HEAD
    const state: IState = api.store.getState();
    const { notifications } = state.session.notifications;
    const notiIds = new Set(notifications.map(noti => noti.id));
    mods.forEach(modId => {
      const notiId = `may-enable-${modId}`;
      if (notiIds.has(notiId)) {
        api.dismissNotification(notiId);
      }
    });
    if (store.getState().settings.automation.deploy) {
=======
    const { store } = api;
    const state: IState = store.getState();
    const gameId = activeGameId(store.getState());
    if (state.settings.automation.deploy) {
>>>>>>> 2d9e126a
      deploymentTimer.schedule(undefined, false);
    } else {
      store.dispatch(setDeploymentNecessary(gameId, true));
    }
  });

  api.events.on('gamemode-activated',
      (newMode: string) => onGameModeActivated(api, activators, newMode));

  api.onStateChange(
      ['settings', 'mods', 'installPath'],
      (previous, current) => onPathsChanged(api, previous, current));

  api.onStateChange(
      ['persistent', 'mods'],
      (previous, current) => onModsChanged(api, previous, current));

  api.onStateChange(
      ['persistent', 'deployment', 'needToDeploy'],
      (previous, current) => {
        const gameMode = activeGameId(store.getState());
        if (previous[gameMode] !== current[gameMode]) {
          if (current[gameMode]) {
            api.sendNotification({
              id: 'deployment-necessary',
              type: 'info',
              message: 'Deployment necessary',
              actions: [
                {
                  title: 'Deploy', action: () => api.events.emit('deploy-mods', (err) => {
                    if (err !== null) {
                      if (err instanceof NoDeployment) {
                        this.props.onShowError(
                          'You need to select a deployment method in settings',
                          undefined, false);
                      } else {
                        this.props.onShowError('Failed to activate mods', err);
                      }
                    }
                }) },
              ]
            });
          } else {
            api.dismissNotification('deployment-necessary');
          }
        }
      }
  )

  api.events.on('start-install', (archivePath: string,
                                  callback?: (error, id: string) => void) => {
    installManager.install(null, archivePath, [ activeGameId(store.getState()) ],
          api, {
            download: {
              localPath: path.basename(archivePath),
            },
          },
          true, false, callback);
  });

  api.events.on(
      'start-install-download',
      (downloadId: string, callback?: (error, id: string) => void) =>
          onStartInstallDownload(api, installManager, downloadId, callback));

  api.events.on(
      'remove-mod',
      (gameMode: string, modId: string, callback?: (error: Error) => void) =>
          onRemoveMod(api, activators, gameMode, modId, callback));

  api.events.on('create-mod',
      (gameMode: string, mod: IMod, callback: (error: Error) => void) => {
        onAddMod(api, gameMode, mod, callback);
      });

  cleanupIncompleteInstalls(api);
}

function init(context: IExtensionContext): boolean {
  const modsActivity = new ReduxProp(context.api, [
    ['session', 'base', 'activity', 'mods'],
  ], (activity: string[]) => (activity !== undefined) && (activity.length > 0));

  context.registerMainPage('mods', 'Mods',
    LazyComponent(() => require('./views/ModList')), {
    hotkey: 'M',
    group: 'per-game',
    visible: () => activeGameId(context.api.store.getState()) !== undefined,
    activity: modsActivity,
    props: () => ({ modSources }),
  });

  context.registerAction('mod-icons', 105, ActivationButton, {}, () => ({
    key: 'activate-button',
    activators,
  }));

  context.registerAction('mod-icons', 110, DeactivationButton, {}, () => ({
    key: 'deactivate-button',
    activators,
  }));

  const validActivatorCheck = genValidActivatorCheck(context.api);

  context.registerTest('valid-activator', 'gamemode-activated', validActivatorCheck);
  context.registerTest('valid-activator', 'settings-changed', validActivatorCheck);

  context.registerSettings('Mods', LazyComponent(() => require('./views/Settings')),
                           () => ({activators}));

  context.registerDialog('external-changes',
                         LazyComponent(() => require('./views/ExternalChangeDialog')));

  context.registerReducer(['session', 'mods'], sessionReducer);
  context.registerReducer(['settings', 'mods'], settingsReducer);
  context.registerReducer(['persistent', 'mods'], modsReducer);
  context.registerReducer(['persistent', 'deployment'], deploymentReducer);

  context.registerTableAttribute('mods', genModsSourceAttribute(context.api));

  context.registerDeploymentMethod = registerDeploymentMethod;
  context.registerInstaller = registerInstaller;
  context.registerAttributeExtractor = registerAttributeExtractor;
  context.registerModSource = registerModSource;
  context.registerMerge = registerMerge;

  registerAttributeExtractor(100, attributeExtractor);
  registerAttributeExtractor(200, upgradeExtractor);

  registerInstaller('fallback', 1000, basicInstaller.testSupported, basicInstaller.install);

  context.once(() => once(context.api));

  return true;
}

export default init;<|MERGE_RESOLUTION|>--- conflicted
+++ resolved
@@ -684,8 +684,8 @@
   });
 
   api.events.on('mods-enabled', (mods: string[], enabled: boolean) => {
-<<<<<<< HEAD
-    const state: IState = api.store.getState();
+    const { store } = api;
+    const state: IState = store.getState();
     const { notifications } = state.session.notifications;
     const notiIds = new Set(notifications.map(noti => noti.id));
     mods.forEach(modId => {
@@ -694,13 +694,8 @@
         api.dismissNotification(notiId);
       }
     });
-    if (store.getState().settings.automation.deploy) {
-=======
-    const { store } = api;
-    const state: IState = store.getState();
     const gameId = activeGameId(store.getState());
     if (state.settings.automation.deploy) {
->>>>>>> 2d9e126a
       deploymentTimer.schedule(undefined, false);
     } else {
       store.dispatch(setDeploymentNecessary(gameId, true));
