--- conflicted
+++ resolved
@@ -203,7 +203,6 @@
     </Popover>
     );
 
-<<<<<<< HEAD
     const connectorIcon = connectDragSource(
         <div style={{ display: 'inline-block' }}>
           <tooltip.IconButton
@@ -228,37 +227,9 @@
         </div>);
 
     return connectDropTarget(
-=======
-    const connectorIcon = connectDragSource((
-      <div style={{ display: 'inline-block' }}>
-        <tooltip.IconButton
-          id={`btn-meta-data-${profile.id}`}
-          disabled={disabled}
-          className={classes.join(' ')}
-          key={`rules-${profile.id}`}
-          tooltip={t('Drag to another profile to transfer settings')}
-          icon='connection'
-          ref={this.setRef}
-          onClick={this.toggleOverlay}
-        />
-        <Overlay
-          show={this.state.showOverlay}
-          onHide={this.hideOverlay}
-          placement='left'
-          rootClose={true}
-          target={this.mRef as any}
-        >
-          {popover}
-        </Overlay>
-      </div>
-    ));
-
-    return connectDropTarget((
->>>>>>> 7a293f89
       <div style={{ textAlign: 'center', display: 'inline-block' }}>
         {connectorIcon}
-      </div>
-    ));
+      </div>);
   }
 
   private setRef = (ref) => {
