<<<<<<< HEAD
import { HTTPError, ProcessCanceled, DataInvalid } from '../../util/CustomErrors';
=======
import { HTTPError, ProcessCanceled, UserCanceled } from '../../util/CustomErrors';
>>>>>>> 6346ece1
import * as fs from '../../util/fs';
import { log } from '../../util/log';
import { countIf, truthy } from '../../util/util';
import { IChunk } from './types/IChunk';
import { IDownloadJob } from './types/IDownloadJob';
import { IDownloadResult } from './types/IDownloadResult';
import { ProgressCallback } from './types/ProgressCallback';
import { IProtocolHandlers } from './types/ProtocolHandlers';

import FileAssembler from './FileAssembler';
import SpeedCalculator from './SpeedCalculator';

import * as Promise from 'bluebird';
import * as contentDisposition from 'content-disposition';
import * as contentType from 'content-type';
import { remote } from 'electron';
import * as http from 'http';
import * as https from 'https';
import * as path from 'path';
import * as url from 'url';

// assume urls are valid for at least 5 minutes
const URL_RESOLVE_EXPIRE_MS = 1000 * 60 * 5;
// don't follow redirects arbitrarily long
const MAX_REDIRECT_FOLLOW = 2;

export class DownloadIsHTML extends Error {
  private mUrl: string;
  constructor(inputUrl: string) {
    super('');
    this.name = this.constructor.name;
    this.mUrl = inputUrl;
  }

  public get url() {
    return this.mUrl;
  }
}

function isHTMLHeader(headers: http.IncomingHttpHeaders) {
  return (headers['content-type'] !== undefined)
    && (headers['content-type'].toString().startsWith('text/html'));
}

interface IHTTP {
  request: (options: https.RequestOptions | string | URL,
            callback?: (res: http.IncomingMessage) => void) => http.ClientRequest;
  Agent: typeof http.Agent;
}

interface IRunningDownload {
  id: string;
  fd?: number;
  error: boolean;
  urls: string[];
  resolvedUrls: () => Promise<string[]>;
  origName: string;
  tempName: string;
  finalName?: Promise<string>;
  lastProgressSent: number;
  received: number;
  started: Date;
  size?: number;
  headers?: any;
  assembler?: FileAssembler;
  chunks: IDownloadJob[];
  promises: Array<Promise<any>>;
  progressCB?: ProgressCallback;
  finishCB: (res: IDownloadResult) => void;
  failedCB: (err) => void;
}

type FinishCallback = (paused: boolean) => void;

/**
 * a download worker. A worker is started to download one chunk of a file,
 * they are currently not reused.
 *
 * @class DownloadWorker
 */
class DownloadWorker {
  private static BUFFER_SIZE = 256 * 1024;
  private static BUFFER_SIZE_CAP = 4 * 1024 * 1024;
  private mJob: IDownloadJob;
  private mRequest: http.ClientRequest;
  private mProgressCB: (bytes: number) => void;
  private mFinishCB: FinishCallback;
  private mHeadersCB: (headers: any) => void;
  private mUserAgent: string;
  private mBuffers: Buffer[] = [];
  private mDataHistory: Array<{ time: number, size: number }> = [];
  private mEnded: boolean = false;
  private mResponse: http.ClientResponse;
  private mWriting: boolean = false;
  private mRedirected: boolean = false;
  private mRedirectsFollowed: number = 0;

  constructor(job: IDownloadJob,
              progressCB: (bytes: number) => void,
              finishCB: FinishCallback,
              headersCB: (headers: any) => void,
              userAgent: string) {
    this.mProgressCB = progressCB;
    this.mFinishCB = finishCB;
    this.mHeadersCB = headersCB;
    this.mJob = job;
    this.mUserAgent = userAgent;
    job.url()
      .then(jobUrl => {
        this.assignJob(job, jobUrl);
      })
      .catch(err => {
        this.handleError(err);
      });
  }

  public assignJob(job: IDownloadJob, jobUrl: string) {
    this.mDataHistory = [];
    log('debug', 'requesting range', { id: job.workerId, offset: job.offset, size: job.size });
    if (job.size <= 0) {
      // early out if the job status didn't match the range
      this.handleComplete();
      return;
    }

    if (jobUrl === undefined) {
      this.handleError(new ProcessCanceled('No URL found for this download'));
      return;
    }

    let parsed: url.UrlWithStringQuery;
    try {
      parsed = url.parse(jobUrl);
    } catch (err) {
      this.handleError(new Error('No valid URL for this download'));
      return;
    }

    const lib: IHTTP = parsed.protocol === 'https:' ? https : http;

    remote.getCurrentWebContents().session.cookies.get({ url: jobUrl }, (cookieErr, cookies) => {
      try {
        this.mRequest = lib.request({
          method: 'GET',
          protocol: parsed.protocol,
          port: parsed.port,
          hostname: parsed.hostname,
          path: parsed.path,
          headers: {
            Range: `bytes=${job.offset}-${job.offset + job.size}`,
            'User-Agent': this.mUserAgent,
            'Accept-Encoding': 'gzip',
            Cookie: (cookies || []).map(cookie => `${cookie.name}=${cookie.value}`),
          },
          agent: false,
        }, (res) => {
          log('debug', 'downloading from',
            { address: `${res.connection.remoteAddress}:${res.connection.remotePort}` });
          this.mResponse = res;
          this.handleResponse(res, jobUrl);
          res
            .on('data', (data: Buffer) => {
              this.handleData(data);
            })
            .on('error', err => this.handleError(err))
            .on('end', () => {
              if (!this.mRedirected) {
                this.handleComplete();
              }
              this.mRequest.abort();
            });
        });

        this.mRequest
          .on('error', (err) => {
            this.handleError(err);
          })
          .end();
      } catch (err) {
        this.handleError(err);
      }
    });
  }

  public cancel() {
    this.abort(false);
  }

  public pause() {
    if (this.abort(true)) {
      if (this.mResponse !== undefined) {
        this.mResponse.pause();
      }
    }
  }

  public restart() {
    this.mResponse.removeAllListeners('error');
    this.mRequest.abort();
  }

  private handleError(err) {
    if (this.mEnded) {
      // don't report errors again
      return;
    }
    log('warn', 'chunk error', { id: this.mJob.workerId, err, ended: this.mEnded });
    if (this.mJob.errorCB !== undefined) {
      this.mJob.errorCB(err);
    }
    if (this.mRequest !== undefined) {
      this.mRequest.abort();
    }
    if ((['ESOCKETTIMEDOUT', 'ECONNRESET'].indexOf(err.code) !== -1)
        && !this.mEnded
        && (this.mDataHistory.length > 0)) {
      // as long as we made progress on this chunk, retry
      this.mJob.url().then(jobUrl => {
        this.assignJob(this.mJob, jobUrl);
      });
    } else {
      this.mEnded = true;
      this.mFinishCB(false);
    }
  }

  private abort(paused: boolean): boolean {
    if (this.mEnded) {
     return false;
    }
    if (this.mRequest !== undefined) {
      this.mRequest.abort();
    }
    this.mEnded = true;
    this.mFinishCB(paused);
    return true;
  }

  private handleHTML(inputUrl: string) {
    this.abort(false);
    if (this.mJob.errorCB !== undefined) {
      this.mJob.errorCB(new DownloadIsHTML(inputUrl));
    }
  }

  private handleComplete() {
    if (this.mEnded) {
      log('debug', 'chunk completed but can\'t write it anymore');
      return;
    }
    log('info', 'chunk completed', {
      id: this.mJob.workerId,
      numBuffers: this.mBuffers.length,
    });
    this.writeBuffer()
      .then(() => {
        if (this.mJob.completionCB !== undefined) {
          this.mJob.completionCB();
        }
        this.abort(false);
      })
      .catch(UserCanceled, () => null)
      .catch(ProcessCanceled, () => null)
      .catch(err => this.handleError(err));
  }

  private handleResponse(response: http.IncomingMessage, jobUrl: string) {
    // we're not handling redirections here. For one thing it may be undesired by the user
    // plus there might be a javascript redirect which we can't handle here anyway.
    // Instead we display the website as a download with a button where the user can open the
    // it. If it contains any redirect, the browser window will follow it and initiate a
    // download.
    if (response.statusCode >= 300) {
      if (([301, 302, 307, 308].indexOf(response.statusCode) !== -1)
          && (this.mRedirectsFollowed < MAX_REDIRECT_FOLLOW)) {
        const newUrl = url.resolve(jobUrl, response.headers['location'] as string);
        log('info', 'redirected', { newUrl, loc: response.headers['location'] });
        this.mJob.url = () => Promise.resolve(newUrl);
        this.mRedirected = true;

        // delay the new request a bit to ensure the old request is completely settled
        // TODO: this is ugly and shouldn't be necessary if we made sure no state was neccessary to
        //   shut down the old connection
        setTimeout(() => {
          ++this.mRedirectsFollowed;
          this.mRedirected = false;
          // any data we may have gotten with the old reply is useless
          this.mJob.size += this.mJob.received;
          this.mJob.received = this.mJob.offset = 0;
          this.mJob.state = 'running';
          this.mEnded = false;
          this.assignJob(this.mJob, newUrl);
        }, 100);
      } else {
        this.handleError(new HTTPError(response.statusCode, response.statusMessage, jobUrl));
      }
      return;
    }

    this.mHeadersCB(response.headers);

    if (isHTMLHeader(response.headers)) {
      this.handleHTML(jobUrl);
      return;
    }

    log('debug', 'retrieving range',
        { id: this.mJob.workerId, range: response.headers['content-range'] });
    if (this.mJob.responseCB !== undefined) {
      let size: number = parseInt(response.headers['content-length'] as string, 10);
      if ('content-range' in response.headers) {
        const rangeExp: RegExp = /bytes (\d)*-(\d*)\/(\d*)/i;
        const sizeMatch: string[] = (response.headers['content-range'] as string).match(rangeExp);
        if (sizeMatch.length > 1) {
          size = parseInt(sizeMatch[3], 10);
        }
      } else {
        log('debug', 'download doesn\'t support partial requests');
        this.mJob.offset = 0;
        size = -1;
      }
      if (size < this.mJob.size + this.mJob.offset) {
        // on the first request it's possible we requested more than the file size if
        // the file is smaller than 1MB. offset should always be 0 here
        this.mJob.size = size - this.mJob.offset;
      }

      let fileName;
      if ('content-disposition' in response.headers) {
        let cd: string = response.headers['content-disposition'] as string;
        // the content-disposition library can't deal with trailing semi-colon so
        // we have to remove it before parsing
        // see https://github.com/jshttp/content-disposition/issues/19
        if (cd[cd.length - 1] === ';') {
          cd = cd.substring(0, cd.length - 1);
        }
        const disposition = contentDisposition.parse(cd);
        if (truthy(disposition.parameters['filename'])) {
          fileName = disposition.parameters['filename'];
        }
        log('debug', 'got file name', fileName);
      }
      this.mJob.responseCB(size, fileName);
    }
  }

  private mergeBuffers(): Buffer {
    const res = Buffer.concat(this.mBuffers);
    this.mBuffers = [];
    return res;
  }

  private get bufferLength(): number {
    return this.mBuffers.reduce((prev, iter) => prev + iter.length, 0);
  }

  private writeBuffer(): Promise<void> {
    if (this.mBuffers.length === 0) {
      return Promise.resolve();
    }

    let merged: Buffer;
    try {
      merged = this.mergeBuffers();
    } catch (err) {
      return Promise.reject(err);
    }
    const res = this.mJob.dataCB(this.mJob.offset, merged)
      .then(() => null);

    // need to update immediately, otherwise chunks might overwrite each other
    this.mJob.received += merged.length;
    this.mJob.offset += merged.length;
    this.mJob.size -= merged.length;
    return res;
  }

  private handleData(data: Buffer) {
    if (this.mEnded) {
      log('debug', 'got data after ended',
          { workerId: this.mJob.workerId, ended: this.mEnded, aborted: this.mRequest.aborted });
      this.mRequest.abort();
      return;
    }

    if (this.mRedirected) {
      // ignore message body when we were redirected
      return;
    }

    this.mDataHistory.push({ time: Date.now(), size: data.byteLength });
    this.mBuffers.push(data);

    const bufferLength = this.bufferLength;
    if (bufferLength >= DownloadWorker.BUFFER_SIZE) {
      if (!this.mWriting) {
        this.mWriting = true;
        this.writeBuffer()
          .catch(UserCanceled, () => null)
          .catch(ProcessCanceled, () => null)
          .catch(err => {
            this.handleError(err);
          })
          .then(() => {
            this.mWriting = false;
            if (this.mResponse.isPaused()) {
              this.mResponse.resume();
            }
          });
        this.mProgressCB(bufferLength);
      } else if (bufferLength >= DownloadWorker.BUFFER_SIZE_CAP) {
        // throttle the download because we can't process input fast enough and we
        // risk the memory usage to escalate
        this.mResponse.pause();
      }
    }
  }
}

/**
 * manages downloads
 *
 * @class DownloadManager
 */
class DownloadManager {
  private mMinChunkSize: number;
  private mMaxWorkers: number;
  private mMaxChunks: number;
  private mDownloadPath: string;
  private mBusyWorkers: { [id: number]: DownloadWorker } = {};
  private mSlowWorkers: { [id: number]: number } = {};
  private mQueue: IRunningDownload[] = [];
  private mNextId: number = 0;
  private mSpeedCalculator: SpeedCalculator;
  private mUserAgent: string;
  private mProtocolHandlers: IProtocolHandlers;
  private mResolveCache: { [url: string]: { time: number, urls: string[] } } = {};

  /**
   * Creates an instance of DownloadManager.
   *
   * @param {string} downloadPath default path to download to if the enqueue command doesn't
   *                 specify otherwise
   * @param {number} maxWorkers maximum number of workers downloading data at once. should be bigger
   *                            than maxChunks
   * @param {number} maxChunks maximum number of chunks per file being downloaded at once
   *
   * @memberOf DownloadManager
   */
  constructor(downloadPath: string, maxWorkers: number, maxChunks: number,
              speedCB: (speed: number) => void, userAgent: string,
              protocolHandlers: IProtocolHandlers) {
    // hard coded chunk size but I doubt this needs to be customized by the user
    this.mMinChunkSize = 1024 * 1024;
    this.mDownloadPath = downloadPath;
    this.mMaxWorkers = maxWorkers;
    this.mMaxChunks = maxChunks;
    this.mUserAgent = userAgent;
    this.mSpeedCalculator = new SpeedCalculator(5, speedCB);
    this.mProtocolHandlers = protocolHandlers;
  }

  public setDownloadPath(downloadPath: string) {
    this.mDownloadPath = downloadPath;
  }

  public setMaxConcurrentDownloads(maxConcurrent: number) {
    this.mMaxWorkers = maxConcurrent;
  }

  /**
   * enqueues a download
   *
   * @param {string[]} urls
   * @param {(received: number, total: number) => void} progressCB
   * @param {string} [destinationPath]
   * @returns {Promise<string>}
   *
   * @memberOf DownloadManager
   */
  public enqueue(id: string, urls: string[],
                 fileName: string,
                 progressCB: ProgressCallback,
                 destinationPath?: string): Promise<IDownloadResult> {
    if (urls.length === 0) {
      return Promise.reject(new Error('No download urls'));
    }
    log('info', 'queueing download', id);
    let nameTemplate: string;
    try {
      nameTemplate = fileName || decodeURI(path.basename(url.parse(urls[0]).pathname));
    } catch (err) {
      return Promise.reject(new DataInvalid(`failed to parse url "${urls[0]}"`));
    }
    const destPath = destinationPath || this.mDownloadPath;
    let download: IRunningDownload;
    return fs.ensureDirAsync(destPath)
      .then(() => this.unusedName(destPath, nameTemplate || 'deferred'))
      .then((filePath: string) =>
        new Promise<IDownloadResult>((resolve, reject) => {
          download = {
            id,
            origName: nameTemplate,
            tempName: filePath,
            error: false,
            urls,
            resolvedUrls: this.resolveUrls(urls),
            started: new Date(),
            lastProgressSent: 0,
            received: 0,
            chunks: [],
            progressCB,
            finishCB: resolve,
            failedCB: (err) => {
              reject(err);
            },
            promises: [],
          };
          download.chunks.push(this.initChunk(download));
          this.mQueue.push(download);
          progressCB(0, undefined,
                     download.chunks.map(this.toStoredChunk), undefined, filePath);
          this.tickQueue();
        }))
      .finally(() => (download !== undefined) && (download.assembler !== undefined)
          ? download.assembler.close()
          : Promise.resolve());
  }

  public resume(id: string,
                filePath: string,
                urls: string[],
                received: number,
                size: number,
                started: number,
                chunks: IChunk[],
                progressCB: ProgressCallback): Promise<IDownloadResult> {
    return new Promise<IDownloadResult>((resolve, reject) => {
      const download: IRunningDownload = {
        id,
        origName: filePath,
        tempName: filePath,
        error: false,
        urls,
        resolvedUrls: this.resolveUrls(urls),
        lastProgressSent: 0,
        received,
        size,
        started: new Date(started),
        chunks: [],
        progressCB,
        finishCB: resolve,
        failedCB: (err) => {
          reject(err);
        },
        promises: [],
      };
      const isPending = received === 0;
      download.chunks = (chunks || [])
        .map((chunk, idx) => this.toJob(download, chunk, isPending && (idx === 0)));
      if (download.chunks.length > 0) {
        download.chunks[0].errorCB = (err) => { this.cancelDownload(download, err); };
        this.mQueue.push(download);
        this.tickQueue();
      } else {
        return reject(new ProcessCanceled('No unfinished chunks'));
      }
    });
  }

  /**
   * cancel a download. This stops the download but doesn't remove the file
   *
   * @param {string} id
   *
   * @memberOf DownloadManager
   */
  public stop(id: string) {
    const download: IRunningDownload = this.mQueue.find(
      (value: IRunningDownload) => value.id === id);
    if (download === undefined) {
      log('warn', 'failed to cancel download, not found', { id });
      return;
    }
    log('info', 'stopping download', { id });

    // first, make sure not-yet-started chungs are paused, otherwise
    // they might get started as we stop running chunks as that frees
    // space in the queue
    download.chunks.forEach((chunk: IDownloadJob) => {
      if (chunk.state === 'init') {
        chunk.state = 'finished';
      }
    });

    // stop running workers
    download.chunks.forEach((chunk: IDownloadJob) => {
      if ((chunk.state === 'running')
          && (this.mBusyWorkers[chunk.workerId] !== undefined)) {
        this.mBusyWorkers[chunk.workerId].cancel();
      }
    });
    // remove from queue
    this.mQueue = this.mQueue.filter(
      (value: IRunningDownload) => value.id !== id);
  }

  public pause(id: string) {
    const download: IRunningDownload = this.mQueue.find(
      (value: IRunningDownload) => value.id === id);
    if (download === undefined) {
      log('warn', 'failed to pause download, not found', { id });
      return undefined;
    }
    log('info', 'pause download', { id });

    const unfinishedChunks: IChunk[] = [];

    // first, make sure not-yet-started chunks are paused, otherwise
    // they might get started as we stop running chunks as that frees
    // space in the queue
    download.chunks.forEach((chunk: IDownloadJob) => {
      if (chunk.state === 'init') {
        chunk.state = 'paused';
      }
    });

    // stop running workers
    download.chunks.forEach((chunk: IDownloadJob) => {
      if ((chunk.state === 'running') && (chunk.size > 0)) {
        unfinishedChunks.push({
          received: chunk.received,
          offset: chunk.offset,
          size: chunk.size,
          url: chunk.url,
        });
        if (this.mBusyWorkers[chunk.workerId] !== undefined) {
          this.mBusyWorkers[chunk.workerId].pause();
          this.stopWorker(chunk.workerId);
        }
      }
    });
    // remove from queue
    this.mQueue = this.mQueue.filter(
      (value: IRunningDownload) => value.id !== id);

    return unfinishedChunks;
  }

  private resolveUrl(input: string): Promise<string[]> {
    if ((this.mResolveCache[input] !== undefined)
      && ((Date.now() - this.mResolveCache[input].time) < URL_RESOLVE_EXPIRE_MS)) {
      return Promise.resolve(this.mResolveCache[input].urls);
    }
    const protocol = url.parse(input).protocol;
    if (!truthy(protocol)) {
      return Promise.resolve([]);
    }
    const handler = this.mProtocolHandlers[protocol.slice(0, protocol.length - 1)];

    return (handler !== undefined)
      ? handler(input)
        .catch(err => {
          log('warn', 'failed to resolve', err.message);
          return Promise.resolve({ urls: [] });
        })
        .then(res => {
          this.mResolveCache[input] = { time: Date.now(), urls: res.urls };
          return res.urls;
        })
      : Promise.resolve([input]);
  }

  private resolveUrls(urls: string[]): () => Promise<string[]> {
    let cache: Promise<string[]>;

    return () => {
      if (cache === undefined) {
        // TODO: Does it make sense here to resolve all urls?
        //   For all we know they could resolve to an empty list so
        //   it wouldn't be enough to just one source url
        cache = Promise.map(urls, iter => this.resolveUrl(iter))
        .then(res => {
          return [].concat(...res);
        });
      }
      return cache;
    };
  }

  private initChunk(download: IRunningDownload): IDownloadJob {
    let fileNameFromURL: string;
    return {
      url: () => download.resolvedUrls()
        .then(urls => {
          if ((fileNameFromURL === undefined) && (urls.length > 0)) {
            fileNameFromURL = decodeURI(path.basename(url.parse(urls[0]).pathname));
          }
          return urls[0];
        }),
      offset: 0,
      state: 'init',
      received: 0,
      size: this.mMinChunkSize,
      errorCB: (err) => { this.cancelDownload(download, err); },
      responseCB: (size: number, fileName: string) =>
        this.updateDownload(download, size, fileName || fileNameFromURL),
    };
  }

  private cancelDownload(download: IRunningDownload, err: Error) {
    for (const chunk of download.chunks) {
      if (chunk.state === 'running') {
        if (this.mBusyWorkers[chunk.workerId] !== undefined) {
          this.mBusyWorkers[chunk.workerId].cancel();
        }
        chunk.state = 'paused';
      }
    }
    download.failedCB(err);
  }

  private tickQueue() {
    let freeSpots: number = this.mMaxWorkers - Object.keys(this.mBusyWorkers).length;
    let idx = 0;
    while ((freeSpots > 0) && (idx < this.mQueue.length)) {
      let unstartedChunks = countIf(this.mQueue[idx].chunks, value => value.state === 'init');
      while ((freeSpots > 0) && (unstartedChunks > 0)) {
        try {
          --unstartedChunks;
          this.startWorker(this.mQueue[idx]);
          --freeSpots;
        } catch (err) {
          if (this.mQueue[idx] !== undefined) {
            this.mQueue[idx].failedCB(err);
          }
          this.mQueue.splice(idx, 1);
        }
      }
      ++idx;
    }
  }

  private startWorker(download: IRunningDownload) {
    const workerId: number = this.mNextId++;
    this.mSpeedCalculator.initCounter(workerId);

    const job: IDownloadJob = download.chunks.find(ele => ele.state === 'init');
    job.state = 'running';
    job.workerId = workerId;

    this.startJob(download, job);
  }

  private startJob(download: IRunningDownload, job: IDownloadJob) {
    if (download.assembler === undefined) {
      try {
        download.progressCB(download.received, download.size, undefined,
          undefined, download.tempName);
        download.assembler = new FileAssembler(download.tempName);
      } catch (err) {
        if (err.code === 'EBUSY') {
          throw new Error('output file is locked');
        } else {
          throw err;
        }
      }
      if (download.size) {
        download.assembler.setTotalSize(download.size);
      }
    }

    log('debug', 'start download worker',
      { name: download.tempName, workerId: job.workerId, size: job.size });
    job.dataCB = this.makeDataCB(download);

    this.mBusyWorkers[job.workerId] = new DownloadWorker(job,
      (bytes) => {
        const starving = this.mSpeedCalculator.addMeasure(job.workerId, bytes);
        if (starving) {
          this.mSlowWorkers[job.workerId] = (this.mSlowWorkers[job.workerId] || 0) + 1;
          // only restart slow workers within 15 minutes after starting the download,
          // otherwise the url may have expired. There is no way to know how long the
          // url remains valid, not even with the nexus api (at least not currently)
          if ((this.mSlowWorkers[job.workerId] > 15)
              && (download.started !== undefined)
              && ((Date.now() - download.started.getTime()) < 15 * 60 * 1000)) {
            log('debug', 'restarting slow worker', { workerId: job.workerId });
            this.mBusyWorkers[job.workerId].restart();
            delete this.mSlowWorkers[job.workerId];
          }
        } else if (starving === false) {
          delete this.mSlowWorkers[job.workerId];
        }
      },
      (pause) => this.finishChunk(download, job, pause),
      (headers) => download.headers = headers,
      this.mUserAgent);
  }

  private makeDataCB(download: IRunningDownload) {
    return (offset: number, data: Buffer) => {
      if (isNaN(download.received)) {
        download.received = 0;
      }
      if (download.assembler.isClosed()) {
        return Promise.reject(new ProcessCanceled('file already closed'));
      }
      // these values will change until the data was written to file
      // so copy them so we write the correct info to state
      const receivedNow = download.received;
      return download.assembler.addChunk(offset, data)
        .then((synced: boolean) => {
          const urls: string[] = Array.isArray(download.urls) ? download.urls : undefined;
          download.received += data.byteLength;
          download.progressCB(
              receivedNow, download.size,
              synced
                ? download.chunks.map(this.toStoredChunk)
                : undefined,
              urls,
              download.tempName);
          return Promise.resolve(synced);
        })
        .catch(err => {
          if (!(err instanceof ProcessCanceled)) {
            for (const chunk of download.chunks) {
              if (chunk.state === 'running') {
                this.mBusyWorkers[chunk.workerId].cancel();
              }
            }
            download.failedCB(err);
          }
          return Promise.reject(err);
        });
    };
  }

  private updateDownload(download: IRunningDownload, size: number, fileName?: string) {
    if ((fileName !== undefined) && (fileName !== download.origName)) {
      const newName = this.unusedName(path.dirname(download.tempName), fileName);
      download.finalName = newName;
      newName.then(resolvedName => {
        if (!download.assembler.isClosed()) {
          download.tempName = resolvedName;
          download.assembler.rename(resolvedName);
        }
      })
      .catch(err => {
        log('error', 'failed to update download name', err.message);
      });
    }

    if (download.size !== size) {
      download.size = size;
      download.assembler.setTotalSize(size);
    }

    const remainingSize = size - this.mMinChunkSize;

    if (download.chunks.length > 1) {
      return;
    }

    const maxChunks = Math.min(this.mMaxChunks, this.mMaxWorkers);

    if (size > this.mMinChunkSize) {
      // download the file in chunks. We use a fixed number of variable size chunks.
      // Since the download link may expire we need to start all threads asap
      const chunkSize = Math.min(remainingSize,
          Math.max(this.mMinChunkSize, Math.ceil(remainingSize / maxChunks)));

      let offset = this.mMinChunkSize + 1;
      while (offset < size) {
        download.chunks.push({
          received: 0,
          offset,
          size: Math.min(chunkSize, size - offset),
          state: 'init',
          url: () => download.resolvedUrls().then(urls => urls[0]),
        });
        offset += chunkSize;
      }
      log('debug', 'downloading file in chunks',
        { size: chunkSize, count: download.chunks.length, max: maxChunks, total: size });
      this.tickQueue();
    } else {
      log('debug', 'file is too small to be chunked',
        { name: download.finalName, size });
    }
  }

  private toStoredChunk = (job: IDownloadJob): IChunk => {
    return {
      url: job.url,
      size: job.size,
      offset: job.offset,
      received: job.received,
    };
  }

  private toJob = (download: IRunningDownload, chunk: IChunk, first: boolean): IDownloadJob => {
    let fileNameFromURL: string;
    const job: IDownloadJob = {
      url: () => download.resolvedUrls().then(urls => {
        if ((fileNameFromURL === undefined) && (urls.length > 0)) {
          fileNameFromURL = decodeURI(path.basename(url.parse(urls[0]).pathname));
        }

        return urls[0];
      }),
      offset: chunk.offset,
      state: 'init',
      size: chunk.size,
      received: chunk.received,
      responseCB: !first ? undefined : (size: number, fileName: string) =>
        this.updateDownload(download, size, fileName || fileNameFromURL),
    };
    if (download.size === undefined) {
      // if the size isn't known yet, use the first job response to update it
      job.responseCB = (size: number, fileName: string) =>
        this.updateDownload(download, size, fileName);
    }
    return job;
  }

  /**
   * gets called whenever a chunk runs to the end or is interrupted
   */
  private finishChunk(download: IRunningDownload, job: IDownloadJob, interrupted: boolean) {
    this.stopWorker(job.workerId);

    log('debug', 'stopping chunk worker',
      { interrupted, id: job.workerId, offset: job.offset, size: job.size });

    job.state = (interrupted || (job.size > 0)) ? 'paused' : 'finished';
    if (!interrupted && (job.size > 0)) {
      download.error = true;
    }

    const activeChunks = download.chunks.find(
      (chunk: IDownloadJob) => ['paused', 'finished'].indexOf(chunk.state) === -1);
    if (activeChunks === undefined) {
      let finalPath = download.tempName;
      download.assembler.close()
        .then(() => {
          if (download.finalName !== undefined) {
            return download.finalName
            .then((resolvedPath: string) => {
              finalPath = resolvedPath;
              log('debug', 'renaming download', { from: download.tempName, to: resolvedPath });
              download.progressCB(download.size, download.size, undefined, undefined, resolvedPath);
              return fs.renameAsync(download.tempName, resolvedPath);
            });
          } else if ((download.headers !== undefined)
                     && (download.headers['content-type'] !== undefined)
                     && (contentType.parse(download.headers['content-type']).type === 'text/html')
                     && !download.tempName.toLowerCase().endsWith('.html')) {
            // don't keep html files. It's possible handleHTML already deleted it though
            return fs.removeAsync(download.tempName)
              .catch(err => (err.code !== 'ENOENT')
                  ? Promise.reject(err)
                  : Promise.resolve());
          }
        })
        .catch(err => {
          download.failedCB(err);
        })
        .then(() => {
          const unfinishedChunks = download.chunks
            .filter(chunk => chunk.state === 'paused')
            .map(this.toStoredChunk);
          download.finishCB({
            filePath: finalPath,
            headers: download.headers,
            unfinishedChunks,
            hadErrors: download.error,
            size: Math.max(download.size, download.received),
          });
        });
    }
    this.tickQueue();
  }

  private stopWorker(id: number) {
    this.mSpeedCalculator.stopCounter(id);
    delete this.mBusyWorkers[id];
    delete this.mSlowWorkers[id];
  }

  /**
   * finds and reserves a not-yet-used file name.
   * If the input filename is sample.txt then this function will try
   * sample.txt, sample.1.txt, sample.2.txt ... until an unused name is found.
   * That file is created empty in an atomic operation no other call to unusedName
   * will return the same file name.
   *
   * @param {string} destination
   * @param {string} fileName
   * @returns {Promise<string>}
   */
  private unusedName(destination: string, fileName: string): Promise<string> {
    if (fileName === '') {
      fileName = 'unnamed';
    }
    return new Promise<string>((resolve, reject) => {
      let fd = null;
      let counter = 0;
      const ext = path.extname(fileName);
      const base = path.basename(fileName, ext);
      let fullPath = path.join(destination, fileName);

      const loop = () => {
        fs.openAsync(fullPath, 'wx')
          .then((newFd) => {
            fd = newFd;
            return fs.closeAsync(newFd);
          }).then(() => {
            resolve(fullPath);
          }).catch((err) => {
            ++counter;
            fullPath = path.join(destination, `${base}.${counter}${ext}`);
            if (err.code === 'EEXIST') {
              loop();
            } else {
              reject(err);
            }
          });
      };
      process.nextTick(loop);
    });
  }

}

export default DownloadManager;<|MERGE_RESOLUTION|>--- conflicted
+++ resolved
@@ -1,8 +1,4 @@
-<<<<<<< HEAD
-import { HTTPError, ProcessCanceled, DataInvalid } from '../../util/CustomErrors';
-=======
-import { HTTPError, ProcessCanceled, UserCanceled } from '../../util/CustomErrors';
->>>>>>> 6346ece1
+import { HTTPError, ProcessCanceled, DataInvalid, UserCanceled } from '../../util/CustomErrors';
 import * as fs from '../../util/fs';
 import { log } from '../../util/log';
 import { countIf, truthy } from '../../util/util';
