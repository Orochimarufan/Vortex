import { setDownloadModInfo } from '../../actions';
import { IExtensionApi } from '../../types/IExtensionContext';
import Debouncer from '../../util/Debouncer';
import opn from '../../util/opn';
import { activeGameId, gameById } from '../../util/selectors';
import { getSafe } from '../../util/storeHelper';
import { IModTable, IState, StateChangeCallback, IDownload } from '../../types/api';

import { retrieveModInfo } from './util/checkModsVersion';
import submitFeedback from './util/submitFeedback';
import * as Promise from 'bluebird';
import Nexus, { IIssue, IFeedbackResponse } from 'nexus-api';
import { nexusGameId, toNXMId } from './util/convertGameId';
import { log } from '../../util/log';
import { DownloadIsHTML } from '../download_management/DownloadManager';
import { showError } from '../../util/message';
import { startDownload, endorseModImpl, checkModVersionsImpl, updateKey } from './util';
<<<<<<< HEAD
import { setApiKey } from '../../util/errorHandling';
=======
>>>>>>> bc35c0bf
import { setUserInfo } from './actions/persistent';
import { setUpdatingMods } from '../mod_management/actions/session';

export function onChangeDownloads(api: IExtensionApi, nexus: Nexus) {
  const state: IState = api.store.getState();
  let lastDownloadTable = state.persistent.downloads.files;

  const updateDebouncer: Debouncer = new Debouncer((newDownloadTable: {[id: string]: IDownload }) => {
    const state = api.store.getState();
    if (lastDownloadTable !== newDownloadTable) {
      Promise.map(Object.keys(newDownloadTable), dlId => {
        const download = newDownloadTable[dlId];
        const oldModId = getSafe(lastDownloadTable, [dlId, 'modInfo', 'nexus', 'ids', 'modId'], undefined);
        const oldFileId = getSafe(lastDownloadTable, [dlId, 'modInfo', 'nexus', 'ids', 'fileId'], undefined);
        const modId = getSafe(download, ['modInfo', 'nexus', 'ids', 'modId'], undefined);
        const fileId = getSafe(download, ['modInfo', 'nexus', 'ids', 'fileId'], undefined);
        const gameId = getSafe(download, ['modInfo', 'nexus', 'ids', 'gameId'], download.game[0]);
        if ((modId !== undefined)
            && ((oldModId !== modId) || (oldFileId !== fileId))) {
          return nexus.getModInfo(modId, gameId)
          .then(modInfo => {
            api.store.dispatch(setDownloadModInfo(dlId, 'nexus.modInfo', modInfo));
            return (fileId !== undefined)
              ? nexus.getFileInfo(modId, fileId, gameId)
                .catch(err => {
                  log('warn', 'failed to query file info', { message: err.message });
                  return Promise.resolve(undefined);
                })
              : Promise.resolve(undefined);
          })
          .then(fileInfo => {
            api.store.dispatch(setDownloadModInfo(dlId, 'nexus.fileInfo', fileInfo));
          })
          .catch(err => {
            log('warn', 'failed to query mod info', { message: err.message });
          });
        } else {
          return Promise.resolve();
        }
      })
      .then(() => {
        lastDownloadTable = newDownloadTable;
      });
    }
    return null;
  }, 2000);

  return (oldValue: IModTable, newValue: IModTable) =>
      updateDebouncer.schedule(undefined, newValue);
}

export function onChangeMods(api: IExtensionApi, nexus: Nexus) {
  let lastModTable = api.store.getState().persistent.mods;
  let lastGameMode = activeGameId(api.store.getState());

  const updateDebouncer: Debouncer = new Debouncer(newModTable => {
    const state = api.store.getState();
    const gameMode = activeGameId(state);
    if (lastGameMode === undefined) {
      return;
    }
    if ((lastModTable[lastGameMode] !== newModTable[gameMode])
      && (lastModTable[lastGameMode] !== undefined)
      && (newModTable[gameMode] !== undefined)) {
      Object.keys(newModTable[gameMode]).forEach(modId => {
        const lastPath = [lastGameMode, modId, 'attributes', 'modId'];
        const newPath = [gameMode, modId, 'attributes', 'modId'];
        const lastDLGamePath = [lastGameMode, modId, 'attributes', 'downloadGame'];
        const newDLGamePath = [gameMode, modId, 'attributes', 'downloadGame'];
        if ((getSafe(lastModTable, lastPath, undefined)
              !== getSafe(newModTable, newPath, undefined))
           || (getSafe(lastModTable, lastDLGamePath, undefined)
              !== getSafe(newModTable, newDLGamePath, undefined))) {
          return retrieveModInfo(nexus, api.store,
            gameMode, newModTable[gameMode][modId], api.translate)
            .then(() => {
              lastModTable = newModTable;
              lastGameMode = gameMode;
            });
        }
      });
    } else {
      return Promise.resolve();
    }
  }, 2000);

  return (oldValue: IModTable, newValue: IModTable) =>
      updateDebouncer.schedule(undefined, newValue);
}

export function onOpenModPage(api: IExtensionApi) {
  return (gameId: string, modId: string) => {
    const game = gameById(api.store.getState(), gameId);
    opn(['https://www.nexusmods.com',
      nexusGameId(game) || gameId, 'mods', modId,
    ].join('/')).catch(err => undefined);
  };
}

export function onChangeNXMAssociation(registerFunc: (def: boolean) => void, api: IExtensionApi): StateChangeCallback {
  return (oldValue: boolean, newValue: boolean) => {
    log('info', 'associate', { oldValue, newValue });
    if (newValue === true) {
      registerFunc(true);
    }
    else {
      api.deregisterProtocol('nxm');
    }
  };
}

export function onRequestOwnIssues(nexus: Nexus) {
  return (cb: (err: Error, issues?: IIssue[]) => void) => {
    nexus.getOwnIssues()
      .then(issues => {
        cb(null, issues);
      })
      .catch(err => cb(err));
  };
}

export function onModUpdate(api: IExtensionApi, nexus: Nexus): (...args: any[]) => void {
  return (gameId, modId, fileId) => {
    const state: IState = api.store.getState();
    const game = gameById(api.store.getState(), gameId);
    if (!getSafe(state, ['persistent', 'nexus', 'userInfo', 'isPremium'], false)
      && !getSafe(state, ['persistent', 'nexus', 'userInfo', 'isSupporter'], false)) {
      // nexusmods can't let users download files directly from client, without
      // showing ads
      opn(['https://www.nexusmods.com', nexusGameId(game), 'mods', modId].join('/'))
        .catch(() => undefined);
      return;
    }
    // TODO: Need some way to identify if this request is actually for a nexus mod
    const url = `nxm://${toNXMId(game)}/mods/${modId}/files/${fileId}`;
    const downloads = state.persistent.downloads.files;
    // check if the file is already downloaded. If not, download before starting the install
    const existingId = Object.keys(downloads).find(downloadId =>
      getSafe(downloads, [downloadId, 'modInfo', 'nexus', 'ids', 'fileId'], undefined) === fileId);
    if (existingId !== undefined) {
      api.events.emit('start-install-download', existingId);
    }
    else {
      startDownload(api, nexus, url)
        .then(downloadId => {
          if (downloadId !== undefined) {
            api.events.emit('start-install-download', downloadId);
          } else {
            api.showErrorNotification('Failed to download update file, please download it manually.',
                                      undefined, { allowReport: false });
          }
        })
        .catch(DownloadIsHTML, err => undefined)
        .catch(err => {
          api.showErrorNotification('failed to start download', err);
        });
    }
  };
}

export function onSubmitFeedback(nexus: Nexus): (...args: any[]) => void {
  return (title: string, message: string, hash: string, feedbackFiles: string[], anonymous: boolean, callback: (err: Error, respones?: IFeedbackResponse) => void) => {
    submitFeedback(nexus, title, message, feedbackFiles, anonymous, hash)
      .then(response => callback(null, response))
      .catch(err => callback(err));
  };
}

export function onEndorseMod(api: IExtensionApi, nexus: Nexus): (...args: any[]) => void {
  return (gameId, modId, endorsedStatus) => {
    const APIKEY = getSafe(api.store.getState(), ['confidential', 'account', 'nexus', 'APIKey'], '');
    if (APIKEY === '') {
      api.showErrorNotification('An error occurred endorsing a mod', 'You are not logged in to Nexus Mods!', { allowReport: false });
    }
    else {
      endorseModImpl(api, nexus, gameId, modId, endorsedStatus);
    }
  };
}

export function onAPIKeyChanged(api: IExtensionApi, nexus: Nexus): StateChangeCallback {
  return (oldValue: string, newValue: string) => {
    api.store.dispatch(setUserInfo(undefined));
    if (newValue !== undefined) {
      updateKey(api, nexus, newValue);
    }
  };
}

export function onCheckModsVersion(api: IExtensionApi, nexus: Nexus): (...args: any[]) => Promise<void> {
  return (gameId, mods) => {
    const APIKEY = getSafe(api.store.getState(), ['confidential', 'account', 'nexus', 'APIKey'], '');
    if (APIKEY === '') {
      api.showErrorNotification('An error occurred checking for mod updates', 'You are not logged in to Nexus Mods!', { allowReport: false });
      return Promise.resolve();
    }
    else {
      api.store.dispatch(setUpdatingMods(gameId, true));
      const start = Date.now();
      return checkModVersionsImpl(api.store, nexus, gameId, mods)
        .then((errorMessages: string[]) => {
          if (errorMessages.length !== 0) {
            showError(api.store.dispatch, 'Some mods could not be checked for updates', errorMessages.join('\n\n'), { allowReport: false });
          }
        })
        .catch(err => {
          showError(api.store.dispatch, 'An error occurred checking for mod updates', err);
        })
        .then(() => Promise.delay(2000 - (Date.now() - start)))
        .finally(() => {
          api.store.dispatch(setUpdatingMods(gameId, false));
        });
    }
  };
}<|MERGE_RESOLUTION|>--- conflicted
+++ resolved
@@ -15,10 +15,6 @@
 import { DownloadIsHTML } from '../download_management/DownloadManager';
 import { showError } from '../../util/message';
 import { startDownload, endorseModImpl, checkModVersionsImpl, updateKey } from './util';
-<<<<<<< HEAD
-import { setApiKey } from '../../util/errorHandling';
-=======
->>>>>>> bc35c0bf
 import { setUserInfo } from './actions/persistent';
 import { setUpdatingMods } from '../mod_management/actions/session';
 
