import { setDownloadModInfo } from '../../actions';
import { IDownload, IModTable, IState, StateChangeCallback } from '../../types/api';
import { IExtensionApi } from '../../types/IExtensionContext';
import { DataInvalid, ProcessCanceled } from '../../util/api';
import Debouncer from '../../util/Debouncer';
import { log } from '../../util/log';
import { showError } from '../../util/message';
import opn from '../../util/opn';
import { activeGameId, gameById } from '../../util/selectors';
import { getSafe } from '../../util/storeHelper';

import { DownloadIsHTML } from '../download_management/DownloadManager';
import {IGameStored} from '../gamemode_management/types/IGameStored';
import { setUpdatingMods } from '../mod_management/actions/session';

import { setUserInfo } from './actions/persistent';
import { retrieveModInfo } from './util/checkModsVersion';
import { nexusGameId, toNXMId } from './util/convertGameId';
import submitFeedback from './util/submitFeedback';

import { checkModVersionsImpl, endorseModImpl, startDownload, updateKey } from './util';

import * as Promise from 'bluebird';
import Nexus, { IFeedbackResponse, IIssue, NexusError,
                RateLimitError, TimeoutError } from 'nexus-api';

export function onChangeDownloads(api: IExtensionApi, nexus: Nexus) {
  const state: IState = api.store.getState();
  // contains the state from before the debouncer last triggered
  let lastDownloadTable = state.persistent.downloads.files;

  const updateDebouncer: Debouncer = new Debouncer(
    (newDownloadTable: { [id: string]: IDownload }) => {
      if (lastDownloadTable !== newDownloadTable) {
        const idsPath = ['modInfo', 'nexus', 'ids'];
        return Promise.map(Object.keys(newDownloadTable), dlId => {
          const download = newDownloadTable[dlId];
          const oldModId = getSafe(lastDownloadTable, [dlId, ...idsPath, 'modId'], undefined);
          const oldFileId = getSafe(lastDownloadTable, [dlId, ...idsPath, 'fileId'], undefined);
          const modId = getSafe(download, [...idsPath, 'modId'], undefined);
          const fileId = getSafe(download, [...idsPath, 'fileId'], undefined);
          let gameId = getSafe(download, [...idsPath, 'gameId'], undefined);
          if (gameId === undefined) {
            gameId = Array.isArray(download.game)
              ? download.game[0]
              : activeGameId(api.store.getState());
          }
          const gameDomain = nexusGameId(gameById(state, gameId), gameId);
          if ((modId !== undefined)
            && ((oldModId !== modId) || (oldFileId !== fileId))) {
            return nexus.getModInfo(modId, gameDomain)
              .then(modInfo => {
                api.store.dispatch(setDownloadModInfo(dlId, 'nexus.modInfo', modInfo));
                return (fileId !== undefined)
                  ? nexus.getFileInfo(modId, fileId, gameDomain)
                    .catch(err => {
                      log('warn', 'failed to query file info', { message: err.message });
                      return Promise.resolve(undefined);
                    })
                  : Promise.resolve(undefined);
              })
              .then(fileInfo => {
                api.store.dispatch(setDownloadModInfo(dlId, 'nexus.fileInfo', fileInfo));
              })
              .catch(err => {
                log('warn', 'failed to query mod info', { message: err.message });
              });
          } else {
            return Promise.resolve();
          }
        })
          .then(() => {
            lastDownloadTable = newDownloadTable;
          });
      }
      return null;
    }, 2000);

  return (oldValue: IModTable, newValue: IModTable) =>
      updateDebouncer.schedule(undefined, newValue);
}

/**
 * callback for when mods are changed
 *
 * @export
 * @param {IExtensionApi} api
 * @param {Nexus} nexus
 * @returns
 */
export function onChangeMods(api: IExtensionApi, nexus: Nexus) {
  // the state from before the debouncer last triggered
  let lastModTable = api.store.getState().persistent.mods;

  const updateDebouncer: Debouncer = new Debouncer(
      (newModTable: IModTable) => {
    if ((lastModTable === undefined) || (newModTable === undefined)) {
      return;
    }
    const state = api.store.getState();
    const gameMode = activeGameId(state);
    // ensure anything changed for the actiave game
    if ((lastModTable[gameMode] !== newModTable[gameMode])
        && (lastModTable[gameMode] !== undefined)
        && (newModTable[gameMode] !== undefined)) {
      // for any mod where modid or download section have been changed,
      // retrieve the new mod info
      return Promise.map(Object.keys(newModTable[gameMode]), modId => {
        const modSource =
          getSafe(newModTable, [gameMode, modId, 'attributes', 'source'], undefined);
        if (modSource !== 'nexus') {
          return Promise.resolve();
        }

        const idPath = [gameMode, modId, 'attributes', 'modId'];
        const dlGamePath = [gameMode, modId, 'attributes', 'downloadGame'];
        if ((getSafe(lastModTable, idPath, undefined)
              !== getSafe(newModTable, idPath, undefined))
            || (getSafe(lastModTable, dlGamePath, undefined)
              !== getSafe(newModTable, dlGamePath, undefined))) {
          return retrieveModInfo(nexus, api,
            gameMode, newModTable[gameMode][modId], api.translate)
            .then(() => {
              lastModTable = newModTable;
            });
        } else {
          return Promise.resolve();
        }
      }).then(() => null);
    } else {
      return Promise.resolve();
    }
  }, 2000);

  // we can't pass oldValue to the debouncer because that would only include the state
  // for the last time the debouncer is triggered, missing all other updates
  return (oldValue: IModTable, newValue: IModTable) =>
      updateDebouncer.schedule(undefined, newValue);
}

export function onOpenModPage(api: IExtensionApi) {
  return (gameId: string, modId: string) => {
    const game = gameById(api.store.getState(), gameId);
    opn(['https://www.nexusmods.com',
      nexusGameId(game) || gameId, 'mods', modId,
    ].join('/')).catch(err => undefined);
  };
}

export function onChangeNXMAssociation(registerFunc: (def: boolean) => void,
                                       api: IExtensionApi): StateChangeCallback {
  return (oldValue: boolean, newValue: boolean) => {
    log('info', 'associate', { oldValue, newValue });
    if (newValue === true) {
      registerFunc(true);
    } else {
      api.deregisterProtocol('nxm');
    }
  };
}

export function onRequestOwnIssues(nexus: Nexus) {
  return (cb: (err: Error, issues?: IIssue[]) => void) => {
    nexus.getOwnIssues()
      .then(issues => {
        cb(null, issues);
      })
      .catch(err => cb(err));
  };
}

function download(api: IExtensionApi, nexus: Nexus,
                  game: IGameStored, modId: number, fileId: number): Promise<string> {
    const state: IState = api.store.getState();
    if (!getSafe(state, ['persistent', 'nexus', 'userInfo', 'isPremium'], false)) {
      // nexusmods can't let users download files directly from client, without
      // showing ads
      return Promise.reject(new ProcessCanceled('Only available to premium users'));
    }
<<<<<<< HEAD
    // TODO: Need some way to identify if this request is actually for a nexus mod
    const url = `nxm://${toNXMId(game, gameId)}/mods/${modId}/files/${fileId}`;
=======

    const url = `nxm://${toNXMId(game)}/mods/${modId}/files/${fileId}`;
>>>>>>> 70b77ca8
    const downloads = state.persistent.downloads.files;
    // check if the file is already downloaded. If not, download before starting the install
    const existingId = Object.keys(downloads).find(downloadId =>
      getSafe(downloads, [downloadId, 'modInfo', 'nexus', 'ids', 'fileId'], undefined) === fileId);
    if (existingId !== undefined) {
      return Promise.resolve(existingId);
    } else {
      // startDownload will report network errors and only reject on usage error
      return startDownload(api, nexus, url);
    }
}

export function onModUpdate(api: IExtensionApi, nexus: Nexus): (...args: any[]) => void {
  return (gameId, modId, fileId) => {
    const game = gameId === 'site' ? null : gameById(api.store.getState(), gameId);

    download(api,nexus, game, modId, fileId)
      .then(downloadId => {
        api.events.emit('start-install-download', downloadId);
      })
      .catch(DownloadIsHTML, err => undefined)
      .catch(DataInvalid, () => {
        const url = `nxm://${toNXMId(game)}/mods/${modId}/files/${fileId}`;
        api.showErrorNotification('Invalid URL', url, { allowReport: false });
      })
      .catch(ProcessCanceled, () =>
        opn(['https://www.nexusmods.com', nexusGameId(game), 'mods', modId].join('/'))
          .catch(() => undefined))
      .catch(err => {
        api.showErrorNotification('failed to start download', err);
      });
  };
}

export function onNexusDownload(api: IExtensionApi, nexus: Nexus): (...args: any[]) => Promise<any> {
  return (gameId, modId, fileId): Promise<string> => {
    const game = gameId === 'site' ? null : gameById(api.store.getState(), gameId);

    return download(api,nexus, game, modId, fileId)
      .catch(ProcessCanceled, err => {
        api.sendNotification({
          type: 'error',
          message: err.message,
        })
      })
      .catch(err => {
        api.showErrorNotification('Nexus download failed', err);
        return Promise.resolve(undefined);
      });
  }
}

export function onSubmitFeedback(nexus: Nexus): (...args: any[]) => void {
  return (title: string, message: string, hash: string, feedbackFiles: string[],
          anonymous: boolean, callback: (err: Error, respones?: IFeedbackResponse) => void) => {
    submitFeedback(nexus, title, message, feedbackFiles, anonymous, hash)
      .then(response => callback(null, response))
      .catch(err => callback(err));
  };
}

export function onEndorseMod(api: IExtensionApi, nexus: Nexus): (...args: any[]) => void {
  return (gameId, modId, endorsedStatus) => {
    const APIKEY = getSafe(api.store.getState(),
                           ['confidential', 'account', 'nexus', 'APIKey'], '');
    if (APIKEY === '') {
      api.showErrorNotification('An error occurred endorsing a mod',
                                'You are not logged in to Nexus Mods!',
                                { allowReport: false });
    } else {
      endorseModImpl(api, nexus, gameId, modId, endorsedStatus);
    }
  };
}

export function onAPIKeyChanged(api: IExtensionApi, nexus: Nexus): StateChangeCallback {
  return (oldValue: string, newValue: string) => {
    api.store.dispatch(setUserInfo(undefined));
    if (newValue !== undefined) {
      updateKey(api, nexus, newValue);
    }
  };
}

export function onCheckModsVersion(api: IExtensionApi,
                                   nexus: Nexus): (...args: any[]) => Promise<void> {
  return (gameId, mods, forceFull) => {
    const APIKEY = getSafe(api.store.getState(),
                           ['confidential', 'account', 'nexus', 'APIKey'],
                           '');
    if (APIKEY === '') {
      api.showErrorNotification('An error occurred checking for mod updates',
                                'You are not logged in to Nexus Mods!',
                                { allowReport: false });
      return Promise.resolve();
    } else {
      api.store.dispatch(setUpdatingMods(gameId, true));
      const start = Date.now();
      return checkModVersionsImpl(api.store, nexus, gameId, mods, forceFull)
        .then((errorMessages: string[]) => {
          if (errorMessages.length !== 0) {
            showError(api.store.dispatch,
                      'Some mods could not be checked for updates',
                      errorMessages.join('[br][/br]'),
                      { allowReport: false, isBBCode: true });
          }
        })
        .catch(NexusError, err => {
          showError(api.store.dispatch, 'An error occurred checking for mod updates', err, {
            allowReport: false,
          });
        })
        .catch(TimeoutError, err => {
          showError(api.store.dispatch, 'An error occurred checking for mod updates', err, {
            allowReport: false,
          });
        })
        .catch(RateLimitError, err => {
          showError(api.store.dispatch, 'Rate limit exceeded, please try again later', err, {
            allowReport: false,
          });
        })
        .catch(err => {
          showError(api.store.dispatch, 'An error occurred checking for mod updates', err);
        })
        .then(() => Promise.delay(2000 - (Date.now() - start)))
        .finally(() => {
          api.store.dispatch(setUpdatingMods(gameId, false));
        });
    }
  };
}<|MERGE_RESOLUTION|>--- conflicted
+++ resolved
@@ -177,13 +177,9 @@
       // showing ads
       return Promise.reject(new ProcessCanceled('Only available to premium users'));
     }
-<<<<<<< HEAD
     // TODO: Need some way to identify if this request is actually for a nexus mod
-    const url = `nxm://${toNXMId(game, gameId)}/mods/${modId}/files/${fileId}`;
-=======
-
-    const url = `nxm://${toNXMId(game)}/mods/${modId}/files/${fileId}`;
->>>>>>> 70b77ca8
+    const url = `nxm://${toNXMId(game, game.id)}/mods/${modId}/files/${fileId}`;
+
     const downloads = state.persistent.downloads.files;
     // check if the file is already downloaded. If not, download before starting the install
     const existingId = Object.keys(downloads).find(downloadId =>
@@ -206,7 +202,7 @@
       })
       .catch(DownloadIsHTML, err => undefined)
       .catch(DataInvalid, () => {
-        const url = `nxm://${toNXMId(game)}/mods/${modId}/files/${fileId}`;
+        const url = `nxm://${toNXMId(game, gameId)}/mods/${modId}/files/${fileId}`;
         api.showErrorNotification('Invalid URL', url, { allowReport: false });
       })
       .catch(ProcessCanceled, () =>
