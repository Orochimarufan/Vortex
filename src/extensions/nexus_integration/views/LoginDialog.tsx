--- conflicted
+++ resolved
@@ -1,8 +1,5 @@
 import { showDialog } from '../../../actions/notifications';
-<<<<<<< HEAD
 import ContextMenu from '../../../controls/ContextMenu';
-=======
->>>>>>> 7a293f89
 import FormFeedback from '../../../controls/FormFeedback';
 import Icon from '../../../controls/Icon';
 import Modal from '../../../controls/Modal';
@@ -22,13 +19,9 @@
 import { TFunction } from 'i18next';
 import * as React from 'react';
 import { Alert, ControlLabel, FormControl, FormGroup,
-<<<<<<< HEAD
          InputGroup,
          ModalBody } from 'react-bootstrap';
 import { findDOMNode } from 'react-dom';
-=======
-         InputGroup, Modal } from 'react-bootstrap';
->>>>>>> 7a293f89
 import { WithTranslation } from 'react-i18next';
 import * as Redux from 'redux';
 import { ThunkDispatch } from 'redux-thunk';
@@ -99,18 +92,12 @@
   troubleshoot: boolean;
   apiKeyInput: string;
   requested: boolean;
-<<<<<<< HEAD
   context: { x: number, y: number };
-=======
->>>>>>> 7a293f89
 }
 
 class LoginDialog extends ComponentEx<IProps, ILoginDialogState> {
   private mKeyValidation = /^[a-zA-Z0-9\-]*$/;
-<<<<<<< HEAD
   private mModalRef = React.createRef<ModalBody>();
-=======
->>>>>>> 7a293f89
 
   constructor(props: IProps) {
     super(props);
@@ -149,11 +136,7 @@
         show={visible || (loginId !== undefined)}
         onHide={this.hide}
       >
-<<<<<<< HEAD
         <Modal.Body ref={this.mModalRef}>
-=======
-        <Modal.Body>
->>>>>>> 7a293f89
           <IconButton
             className='close-button'
             id='btn-close-login'
@@ -266,7 +249,6 @@
             <FormGroup controlId='' validationState={keyValid ? null : 'error'}>
               <FormControl
                 componentClass='textarea'
-<<<<<<< HEAD
                 style={{display: 'inline', verticalAlign: 'top', height: '6em', resize: 'none'}}
                 placeholder={t('Paste that api key into this input field')}
                 value={apiKeyInput}
@@ -282,12 +264,6 @@
                 actions={[
                   { title: 'Paste', action: this.handlePaste, show: true },
                 ]}
-=======
-                style={{display: 'inline', verticalAlign: 'top'}}
-                placeholder={t('Paste that api key into this input field')}
-                value={apiKeyInput}
-                onChange={this.updateAPIKey}
->>>>>>> 7a293f89
               />
               <FormFeedback />
               {keyValid ? null : <ControlLabel>{t('Invalid key')}</ControlLabel>}
