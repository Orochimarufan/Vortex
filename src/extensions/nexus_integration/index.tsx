import { setDownloadModInfo, setModAttribute } from '../../actions';
import { IDialogResult, showDialog } from '../../actions/notifications';
import { IExtensionApi, IExtensionContext, ILookupResult } from '../../types/IExtensionContext';
import { IState } from '../../types/IState';
import { DataInvalid, HTTPError, ProcessCanceled,
         ServiceTemporarilyUnavailable, UserCanceled } from '../../util/CustomErrors';
import Debouncer from '../../util/Debouncer';
import * as fs from '../../util/fs';
import LazyComponent from '../../util/LazyComponent';
import { log } from '../../util/log';
import { prettifyNodeErrorMessage, showError } from '../../util/message';
import opn from '../../util/opn';
import { activeGameId, downloadPathForGame, gameById, knownGames } from '../../util/selectors';
import { currentGame, getSafe } from '../../util/storeHelper';
import { decodeHTML, truthy } from '../../util/util';

import { ICategoryDictionary } from '../category_management/types/ICategoryDictionary';
import { DownloadIsHTML } from '../download_management/DownloadManager';
import { IGameStored } from '../gamemode_management/types/IGameStored';
import { IMod } from '../mod_management/types/IMod';

import { IResolvedURL } from '../download_management';
import { DownloadState } from '../download_management/types/IDownload';

import { SITE_ID } from '../gamemode_management/constants';

import { setUserAPIKey } from './actions/account';
import { setNewestVersion } from './actions/persistent';
import { setLoginError, setLoginId } from './actions/session';
import { setAssociatedWithNXMURLs } from './actions/settings';
import { accountReducer } from './reducers/account';
import { persistentReducer } from './reducers/persistent';
import { sessionReducer } from './reducers/session';
import { settingsReducer } from './reducers/settings';
import { convertNXMIdReverse, nexusGameId } from './util/convertGameId';
import { guessFromFileName } from './util/guessModID';
import retrieveCategoryList from './util/retrieveCategories';
import { getPageURL } from './util/sso';
import DashboardBanner from './views/DashboardBanner';
import GoPremiumDashlet from './views/GoPremiumDashlet';
import LoginDialog from './views/LoginDialog';
import LoginIcon from './views/LoginIcon';
import { } from './views/Settings';

import { genEndorsedAttribute, genGameAttribute, genModIdAttribute } from './attributes';
import * as eh from './eventHandlers';
import NXMUrl from './NXMUrl';
import * as sel from './selectors';
import { endorseModImpl, nexusGames, processErrorMessage, startDownload, updateKey } from './util';

import Promise from 'bluebird';
import { app as appIn, remote } from 'electron';
import * as fuzz from 'fuzzball';
<<<<<<< HEAD
import { TFunction } from 'i18next';
import NexusT, { IDownloadURL, NexusError, RateLimitError, TimeoutError } from 'nexus-api';
=======
import I18next from 'i18next';
import NexusT, { IDownloadURL, NexusError, RateLimitError, TimeoutError } from '@nexusmods/nexus-api';
>>>>>>> 638c31fe
import * as path from 'path';
import * as React from 'react';
import { Button } from 'react-bootstrap';
import {} from 'uuid';
import WebSocket from 'ws';
const app = remote !== undefined ? remote.app : appIn;

let nexus: NexusT;

export class APIDisabled extends Error {
  constructor(instruction: string) {
    super(`Network functionality disabled "${instruction}"`);
    this.name = this.constructor.name;
  }
}

// functions in the nexus api that don't trigger requests but instead are
// management functions to control the our api connection
const mgmtFuncs = new Set(['setGame', 'getValidationResult', 'getRateLimits']);

class Disableable {
  private mDisabled = false;
  private mApi: IExtensionApi;

  constructor(api: IExtensionApi) {
    this.mApi = api;
  }

  public get(obj, prop) {
    if (prop === 'disable') {
      return () => this.mDisabled = true;
    } else if ((!this.mDisabled)
               || mgmtFuncs.has(prop)
               || (typeof obj[prop] !== 'function')) {
      if (prop === 'getFileByMD5') {
        return (hash: string, gameId: string) => {
          if (gameId.toLowerCase() === 'skyrimse') {
            this.mApi.showErrorNotification(
              'Attempt to send invalid API request, please report this (once)',
              new Error(`getFileByMD5 called with game id ${gameId}`),
                        { id: 'api-invalid-gameid' });
            gameId = 'skyrimspecialedition';
          }
          return obj[prop](hash, gameId);
        };
      }
      return obj[prop];
    } else {
      return () => Promise.reject(new APIDisabled(prop));
    }
  }
}

function getCaller() {
  // save original values
  const origLimit = Error.stackTraceLimit;
  const origHandler = Error.prepareStackTrace;

  // set up error to return the vanilla v8 stack trace
  const dummyObject: { stack?: any } = {};
  Error.stackTraceLimit = Infinity;
  Error.prepareStackTrace = (dummyObject, trace) => trace;
  Error.captureStackTrace(dummyObject, getCaller);
  const v8StackTrace = dummyObject.stack;

  // restore original values
  Error.prepareStackTrace = origHandler;
  Error.stackTraceLimit = origLimit;

  return v8StackTrace;
}

function framePos(frame: any) {
  return `${frame.getFileName()}:${frame.getLineNumber()}:${frame.getColumnNumber()}`;
}

const requestLog = {
  requests: [],
  logPath: path.join(app.getPath('userData'), 'network.log'),
  debouncer: new Debouncer(() => {
    // TODO: why does "this" not point to the right object here?
    const reqs = requestLog.requests;
    requestLog.requests = [];
    return fs.writeFileAsync(requestLog.logPath, reqs.join('\n') + '\n', { flag: 'a' })
      .then(() => null);
  }, 500),
  log(prop: string, args: any[], caller: string) {
    this.requests.push(`success - (${Date.now()}) ${prop} (${args.join(', ')}) from ${caller}`);
    this.debouncer.schedule();
  },
  logErr(prop: string, args: any[], caller: string, err: Error) {
    this.requests.push(
      `failed - (${Date.now()}) ${prop} (${args.join(', ')}) from ${caller}: ${err.message}`);
    this.debouncer.schedule();
  },
  get(obj, prop) {
    if (mgmtFuncs.has(prop)
        || (typeof obj[prop] !== 'function')) {
          return obj[prop];
    } else {
      return (...args) => {
        const prom = obj[prop](...args);
        if (prom.then !== undefined) {
          const stack = getCaller();
          let caller = stack[1].getFunctionName();
          if (caller === null) {
            caller = framePos(stack[1]);
          }
          return prom.then(res => {
            if (prop === 'setKey') {
              // don't log sensitive data
              this.log(prop, [], caller);
            } else {
              this.log(prop, args || [], caller);
            }
            return Promise.resolve(res);
          })
          .catch(err => {
            if (prop === 'setKey') {
              // don't log sensitive data
              this.logErr(prop, [], caller, err);
            } else {
              this.logErr(prop, args || [], caller, err);
            }
            err.stack += '\n\nCalled from:\n\n'
              + stack.map(frame =>
                `  at ${frame.getFunctionName()} (${framePos(frame)})`)
                .join('\n');
            return Promise.reject(err);
          });
        } else {
          return prom;
        }
      };
    }
  },
};

export interface IExtensionContextExt extends IExtensionContext {
  registerDownloadProtocol: (
    schema: string,
    handler: (inputUrl: string) => Promise<{ urls: string[], meta: any }>) => void;
}

function retrieveCategories(api: IExtensionApi, isUpdate: boolean) {
  let askUser: Promise<boolean>;
  if (isUpdate) {
    askUser = api.store.dispatch(
      showDialog('question', 'Retrieve Categories', {
        text: 'Clicking RETRIEVE you will lose all your changes',
      }, [ { label: 'Cancel' }, { label: 'Retrieve' } ]))
      .then((result: IDialogResult) => {
        return result.action === 'Retrieve';
      });
  } else {
    askUser = Promise.resolve(true);
  }

  askUser.then((userContinue: boolean) => {
    if (!userContinue) {
      return;
    }

    const APIKEY = getSafe(api.store.getState(),
      ['confidential', 'account', 'nexus', 'APIKey'], '');
    if (!truthy(APIKEY)) {
      showError(api.store.dispatch,
        'An error occurred retrieving categories',
        'You are not logged in to Nexus Mods!', { allowReport: false });
    } else {
      let gameId;
      currentGame(api.store)
        .then((game: IGameStored) => {
          gameId = game.id;
          const nexusId = nexusGameId(game);
          if (nexusGames().find(ngame => ngame.domain_name === nexusId) === undefined) {
            // for all we know there could be another extension providing categories for this game
            // so we can't really display an error message or anything
            log('debug', 'game unknown on nexus', { gameId: nexusId });
            return Promise.reject(new ProcessCanceled('unsupported game'));
          }
          log('info', 'retrieve categories for game', gameId);
          return retrieveCategoryList(nexusId, nexus);
        })
        .then((categories: ICategoryDictionary) => {
          api.events.emit('update-categories', gameId, categories, isUpdate);
        })
        .catch(ProcessCanceled, () => null)
        .catch(TimeoutError, () => {
          api.sendNotification({
            type: 'warning',
            message: 'Timeout retrieving categories from server, please try again later.',
          });
        })
        .catch(err => {
          if (err.code === 'ESOCKETTIMEDOUT') {
            api.sendNotification({
              type: 'warning',
              message: 'Timeout retrieving categories from server, please try again later.',
            });
            return;
          } else if (err.syscall === 'getaddrinfo') {
            api.sendNotification({
              type: 'warning',
              message: 'Failed to retrieve categories from server because network address '
                     + '"{{host}}" could not be resolved. This is often a temporary error, '
                     + 'please try again later.',
              replace: { host: err.host || err.hostname },
            });
          } else if (['ENOTFOUND', 'ENOENT'].includes(err.code)) {
            api.sendNotification({
              type: 'warning',
              message: 'Failed to resolve address of server. This is probably a temporary problem '
                      + 'with your own internet connection.',
            });
            return;
          } else if (['ENETUNREACH'].includes(err.code)) {
            api.sendNotification({
              type: 'warning',
              message: 'Server can\'t be reached, please check your internet connection.',
            });
            return;
          } else if (['ECONNRESET', 'ECONNREFUSED', 'ECONNABORTED'].includes(err.code)) {
            api.sendNotification({
              type: 'warning',
              message: 'The server refused the connection, please try again later.',
            });
            return;
          }

          const detail = processErrorMessage(err);
          let allowReport = detail.Servermessage === undefined;
          if (detail.noReport) {
            allowReport = false;
            delete detail.noReport;
          }
          showError(api.store.dispatch, 'Failed to retrieve categories', detail,
                    { allowReport });
        });
    }
  });
}

function openNexusPage(state: IState, gameIds: string[]) {
  const game = gameById(state, gameIds[0]);
  opn(`https://www.nexusmods.com/${nexusGameId(game)}`).catch(err => undefined);
}

function processAttributes(input: any) {
  const nexusChangelog = getSafe(input.nexus, ['fileInfo', 'changelog_html'], undefined);

  const modName = decodeHTML(getSafe(input, ['download', 'modInfo', 'nexus',
                                                'modInfo', 'name'], undefined));
  const fileName = decodeHTML(getSafe(input, ['download', 'modInfo', 'nexus',
                                                'fileInfo', 'name'], undefined));
  const fuzzRatio = ((modName !== undefined) && (fileName !== undefined))
    ? fuzz.ratio(modName, fileName)
    : 100;

  return ({
    modId: getSafe(input, ['download', 'modInfo', 'nexus', 'ids', 'modId'], undefined),
    fileId: getSafe(input, ['download', 'modInfo', 'nexus', 'ids', 'fileId'], undefined),
    author: getSafe(input, ['download', 'modInfo', 'nexus', 'modInfo', 'author'], undefined),
    category: getSafe(input, ['download', 'modInfo', 'nexus', 'modInfo', 'category_id'], undefined),
    pictureUrl: getSafe(input, ['download', 'modInfo', 'nexus',
                                'modInfo', 'picture_url'], undefined),
    description: getSafe(input, ['download', 'modInfo', 'nexus',
                                 'modInfo', 'description'], undefined),
    shortDescription: getSafe(input, ['download', 'modInfo', 'nexus',
                                      'modInfo', 'summary'], undefined),
    fileType: getSafe(input, ['download', 'modInfo', 'nexus',
                              'fileInfo', 'category_name'], undefined),
    isPrimary: getSafe(input, ['download', 'modInfo', 'nexus',
                               'fileInfo', 'is_primary'], undefined),
    modName,
    logicalFileName: fileName,
    changelog: truthy(nexusChangelog) ? { format: 'html', content: nexusChangelog } : undefined,
    uploadedTimestamp: getSafe(input, ['download', 'modInfo', 'nexus',
                                       'fileInfo', 'uploaded_timestamp'], undefined),
    version: getSafe(input, ['download', 'modInfo', 'nexus', 'fileInfo', 'version'], undefined),
    modVersion: getSafe(input, ['download', 'modInfo', 'nexus', 'modInfo', 'version'], undefined),
    allowRating: getSafe(input, ['download', 'modInfo', 'nexus', 'modInfo', 'allow_rating'],
                         undefined),
    customFileName: fuzzRatio < 50 ? `${modName} - ${fileName}` : undefined,
  });
}

function bringToFront() {
  remote.getCurrentWindow().setAlwaysOnTop(true);
  remote.getCurrentWindow().show();
  remote.getCurrentWindow().setAlwaysOnTop(false);
}

let cancelLogin: () => void;

function genId() {
  try {
    const uuid = require('uuid');
    return uuid.v4();
  } catch (err) {
    // odd, still unidentified bugs where bundled modules fail to load.
    log('warn', 'failed to import uuid module', err.message);
    const chars = 'abcdefghijklmnopqrstuvwxyzABCDEFGHIJKLMNOPQRSTUVWXYZ0123456789';
    return Array.apply(null, Array(10))
      .map(() => chars[Math.floor(Math.random() * chars.length)]).join('');
    // the probability that this fails for another user at exactly the same time
    // and they both get the same random number is practically 0
  }
}

interface INexusLoginMessage {
  id: string;
  appid: string;
  protocol: number;
  token?: string;
}

function requestLogin(api: IExtensionApi, callback: (err: Error) => void) {
  const stackErr = new Error();

  let connection: WebSocket;

  const loginMessage: INexusLoginMessage = {
    id: genId(),
    appid: 'Vortex',
    protocol: 2,
  };

  let keyReceived: boolean = false;
  let connectionAlive: boolean = true;
  let error: Error;
  let attempts = 5;

  const connect = () => {
    connection = new WebSocket('wss://sso.nexusmods.com')
      .on('open', () => {
        cancelLogin = () => {
          connection.close();
        };
        connection.send(JSON.stringify(loginMessage), err => {
          api.store.dispatch(setLoginId(loginMessage.id));
          if (err) {
            api.showErrorNotification('Failed to start login', err);
            connection.close();
          }
        });
        // open the authorization page - but not on reconnects!
        if (loginMessage.token === undefined) {
          opn(getPageURL(loginMessage.id)).catch(err => undefined);
        }
        const keepAlive = setInterval(() => {
          if (!connectionAlive) {
            connection.terminate();
            clearInterval(keepAlive);
          } else if (connection.readyState === WebSocket.OPEN) {
            connection.ping();
          } else {
            clearInterval(keepAlive);
          }
        }, 30000);
      })
      .on('close', (code: number, reason: string) => {
        if (!keyReceived) {
          if (code === 1005) {
            api.store.dispatch(setLoginId(undefined));
            cancelLogin = undefined;
            bringToFront();
            callback(new UserCanceled());
          } else if (attempts-- > 0) {
            // automatic reconnect
            connect();
          } else {
            cancelLogin = undefined;
            bringToFront();
            api.store.dispatch(setLoginId('__failed'));
            api.store.dispatch(setLoginError((error !== undefined)
              ? prettifyNodeErrorMessage(error).message
              : 'Log-in connection closed prematurely'));

            let err = error;
            if (err === undefined) {
              err = new ProcessCanceled(
                `Log-in connection closed prematurely (Code ${code})`);
              err.stack = stackErr.stack;
            }
            callback(err);
          }
        }
      })
      .on('pong', () => {
        connectionAlive = true;
        attempts = 5;
      })
      .on('message', data => {
        try {
          const response = JSON.parse(data.toString());

          if (response.success) {
              if (response.data.connection_token !== undefined) {
                loginMessage.token = response.data.connection_token;
              } else if (response.data.api_key !== undefined) {
                connection.close();
                api.store.dispatch(setLoginId(undefined));
                api.store.dispatch(setUserAPIKey(response.data.api_key));
                bringToFront();
                keyReceived = true;
                callback(null);
              }
          } else {
            const err = new Error(response.error);
            err.stack = stackErr.stack;
            callback(err);
          }
        } catch (err) {
          err.stack = stackErr.stack;
          callback(err);
        }
      })
      .on('error', err => {
        // Cloudflare will serve 503 service unavailable errors when/if
        //  it is unable to reach the SSO server.
        error = err.message.startsWith('Unexpected server response')
          ? new ServiceTemporarilyUnavailable('Login')
          : err;

        connection.close();
      });
  };

  try {
    connect();
  } catch (err) {
    callback(err);
  }
}

function doDownload(api: IExtensionApi, url: string): Promise<string> {
  return startDownload(api, nexus, url)
  .catch(DownloadIsHTML, () => undefined)
  // DataInvalid is used here to indicate invalid user input or invalid
  // data from remote, so it's presumably not a bug in Vortex
  .catch(DataInvalid, () => {
    api.showErrorNotification('Failed to start download', url, { allowReport: false });
    return Promise.resolve(undefined);
  })
  .catch(err => {
    api.showErrorNotification('Failed to start download', err);
    return Promise.resolve(undefined);
  });
}

function ensureLoggedIn(api: IExtensionApi): Promise<void> {
  if (sel.apiKey(api.store.getState()) === undefined) {
    return new Promise((resolve, reject) => {
      api.sendNotification({
        type: 'info',
        title: 'Not logged in',
        message: 'Nexus Mods requires Vortex to be logged in for downloading',
        actions: [
          {
            title: 'Log in',
            action: (dismiss: () => void) => {
              requestLogin(api, (err) => {
                if (err !== null) {
                  return reject(err);
                } else {
                  dismiss();
                  return resolve();
                }
              });
            },
          },
        ],
      });
    });
  } else {
    return Promise.resolve();
  }
}

function onceMain(api: IExtensionApi) {
  try {
    const stat = fs.statSync(requestLog.logPath);
    const now = new Date();
    if (stat.mtime.getUTCDate() !== now.getUTCDate()) {
      fs.removeSync(requestLog.logPath);
    }
  } catch (err) {
    // nop
  }
}

function once(api: IExtensionApi) {
  const registerFunc = (def?: boolean) => {
    if (def === undefined) {
      api.store.dispatch(setAssociatedWithNXMURLs(true));
    }

    if (api.registerProtocol('nxm', def !== false, (url: string, install: boolean) => {
      const nxmUrl = new NXMUrl(url);
      if ((nxmUrl.gameId === SITE_ID) && install) {
        return api.emitAndAwait('install-extension',
              { name: 'Pending', modId: nxmUrl.modId, fileId: nxmUrl.fileId });
      }

      ensureLoggedIn(api)
        .then(() => doDownload(api, url))
        .then(dlId => {
          if (dlId === undefined) {
            return Promise.resolve(undefined);
          }
          return new Promise((resolve, reject) => {
            const state: IState = api.store.getState();
            const download = state.persistent.downloads.files[dlId];
            if (download === undefined) {
              return reject(new ProcessCanceled(`Download not found "${dlId}"`));
            }
            if (install) {
              api.events.emit('start-install-download', dlId, (err: Error, id: string) => {
                if (err !== null) {
                  reject(err);
                } else {
                  resolve();
                }
              });
            }
          });
        })
        // doDownload handles all download errors so the catches below are
        //  only for log in errors
        .catch(UserCanceled, () => null)
        .catch(ProcessCanceled, err => {
          api.showErrorNotification('Log-in failed', err, {
            id: 'failed-get-nexus-key',
            allowReport: false,
          });
        })
        .catch(ServiceTemporarilyUnavailable, err => {
          api.showErrorNotification('Service temporarily unavailable', err, {
            id: 'failed-get-nexus-key',
            allowReport: false,
          });
        })
        .catch(err => {
          api.showErrorNotification('Failed to get access key', err, {
            id: 'failed-get-nexus-key',
          });
        });
    })) {
      api.sendNotification({
        type: 'info',
        message: 'Vortex will now handle Nexus Download links',
        actions: [
          { title: 'More', action: () => {
            api.showDialog('info', 'Download link handling', {
              text: 'Only one application can be set up to handle Nexus "Mod Manager Download" '
                  + 'links, Vortex is now registered to do that.\n\n'
                  + 'To use a different application for these links, please go to '
                  + 'Settings->Downloads, disable the "Handle Nexus Links" option, then go to '
                  + 'the application you do want to handle the links and enable the corresponding '
                  + 'option there.',
            }, [
              { label: 'Close' },
            ]);
          } },
        ],
      });
    }
  };

  { // limit lifetime of state
    const state = api.store.getState();

    const Nexus: typeof NexusT = require('@nexusmods/nexus-api').default;
    const apiKey = getSafe(state, ['confidential', 'account', 'nexus', 'APIKey'], undefined);
    const gameMode = activeGameId(state);

    nexus = new Proxy(
      new Proxy(
        new Nexus('Vortex', remote.app.getVersion(), gameMode, 30000),
        requestLog),
      new Disableable(api));

    updateKey(api, nexus, apiKey);

    registerFunc(getSafe(state, ['settings', 'nexus', 'associateNXM'], undefined));
  }

  api.onAsync('check-mods-version', eh.onCheckModsVersion(api, nexus));
  api.onAsync('nexus-download', eh.onNexusDownload(api, nexus));
  api.events.on('endorse-mod', eh.onEndorseMod(api, nexus));
  api.events.on('submit-feedback', eh.onSubmitFeedback(nexus));
  api.events.on('mod-update', eh.onModUpdate(api, nexus));
  api.events.on('open-mod-page', eh.onOpenModPage(api));
  api.events.on('request-nexus-login', callback => requestLogin(api, callback));
  api.events.on('request-own-issues', eh.onRequestOwnIssues(nexus));
  api.events.on('retrieve-category-list', (isUpdate: boolean) => {
    retrieveCategories(api, isUpdate);
  });
  api.events.on('gamemode-activated', (gameId: string) => { nexus.setGame(gameId); });
  api.events.on('did-import-downloads', (dlIds: string[]) => { queryInfo(api, dlIds); });

  api.onStateChange(['settings', 'nexus', 'associateNXM'],
    eh.onChangeNXMAssociation(registerFunc, api));
  api.onStateChange(['confidential', 'account', 'nexus', 'APIKey'],
    eh.onAPIKeyChanged(api, nexus));
  api.onStateChange(['persistent', 'mods'], eh.onChangeMods(api, nexus));
  api.onStateChange(['persistent', 'downloads', 'files'], eh.onChangeDownloads(api, nexus));

  api.addMetaServer('nexus_api',
                    { nexus, url: 'https://api.nexusmods.com', cacheDurationSec: 86400 });

  nexus.getModInfo(1, SITE_ID)
    .then(info => {
      api.store.dispatch(setNewestVersion(info.version));
    })
    .catch(err => {
      // typically just missing the api key or a downtime
      log('info', 'failed to determine newest Vortex version', { error: err.message });
    });
}

function toolbarBanner(t: TFunction): React.StatelessComponent<any> {
  return () => {
    return (
      <div className='nexus-main-banner' style={{ background: 'url(assets/images/ad-banner.png)' }}>
        <div>{t('Go Premium')}</div>
        <div>{t('Uncapped downloads, no adverts')}</div>
        <div>{t('Support Nexus Mods')}</div>
        <div className='right-center'>
          <Button bsStyle='ad' onClick={goBuyPremium}>{t('Go Premium')}</Button>
        </div>
      </div>
    );
  };
}

function goBuyPremium() {
  opn('https://www.nexusmods.com/register/premium').catch(err => undefined);
}

function queryInfo(api: IExtensionApi, instanceIds: string[]) {
  if (instanceIds === undefined) {
    return;
  }

  const state: IState = api.store.getState();

  Promise.map(instanceIds, dlId => {
    const dl = state.persistent.downloads.files[dlId];
    const gameId = Array.isArray(dl.game) ? dl.game[0] : dl.game;
    const downloadPath = downloadPathForGame(state, gameId);
    if ((downloadPath === undefined) || (dl.localPath === undefined) || (dl.state !== 'finished')) {
      // almost certainly dl.localPath is undefined with a bugged download
      return;
    }
    return api.lookupModMeta({
      fileMD5: dl.fileMD5,
      filePath: path.join(downloadPath, dl.localPath),
      gameId,
      fileSize: dl.size,
    })
    .then((modInfo: ILookupResult[]) => {
      if (modInfo.length > 0) {
        const info = modInfo[0].value;
        try {
          const nxmUrl = new NXMUrl(info.sourceURI);
          api.store.dispatch(setDownloadModInfo(dlId, 'source', 'nexus'));
          api.store.dispatch(setDownloadModInfo(dlId, 'nexus.ids.gameId', nxmUrl.gameId));
          api.store.dispatch(setDownloadModInfo(dlId, 'nexus.ids.fileId', nxmUrl.fileId));
          api.store.dispatch(setDownloadModInfo(dlId, 'nexus.ids.modId', nxmUrl.modId));

          api.store.dispatch(setDownloadModInfo(dlId, 'version', info.fileVersion));
          api.store.dispatch(setDownloadModInfo(dlId, 'game', info.gameId));
          api.store.dispatch(setDownloadModInfo(dlId, 'name',
                                                info.logicalFileName || info.fileName));
        } catch (err) {
          // failed to parse the uri as an nxm link - that's not an error in this case, if
          // the meta server wasn't nexus mods this is to be expected
        }
      }
    })
    .catch(err => {
      log('warn', 'failed to look up mod meta info', { message: err.message });
    });
  })
  .then(() => {
    log('debug', 'done querying info', { archiveIds: instanceIds });
  });
}

function guessIds(api: IExtensionApi, instanceIds: string[]) {
  const { store } = api;
  const state: IState = store.getState();
  const gameMode = activeGameId(state);
  const mods = state.persistent.mods[gameMode];
  const downloads = state.persistent.downloads.files;
  instanceIds.forEach(id => {
    let fileName: string;

    let isDownload = false;
    if (getSafe(mods, [id], undefined) !== undefined) {
      const mod = mods[id];
      fileName = getSafe(mod.attributes, ['fileName'],
        getSafe(mod.attributes, ['name'], undefined));
    } else if (getSafe(downloads, [id], undefined) !== undefined) {
      isDownload = true;
      const download = downloads[id];
      fileName = download.localPath;
    }

    if (fileName === undefined) {
      return;
    }

    const guessed = guessFromFileName(fileName);
    if (guessed !== undefined) {
      if (isDownload) {
        store.dispatch(setDownloadModInfo(id, 'nexus.ids.modId', guessed));
      } else {
        store.dispatch(setModAttribute(gameMode, id, 'source', 'nexus'));
        store.dispatch(setModAttribute(gameMode, id, 'modId', guessed));
      }
    }
  });
}

function init(context: IExtensionContextExt): boolean {
  context.registerAction('application-icons', 200, LoginIcon, {}, () => ({ nexus }));
  context.registerAction('mods-action-icons', 999, 'open-ext', {}, 'Open on Nexus Mods',
                         instanceIds => {
    const state: IState = context.api.store.getState();
    const gameMode = activeGameId(state);
    const mod: IMod = getSafe(state.persistent.mods, [gameMode, instanceIds[0]], undefined);
    if (mod !== undefined) {
      const gameId = mod.attributes.downloadGame !== undefined
        ? mod.attributes.downloadGame
        : gameMode;
      context.api.events.emit('open-mod-page', gameId, mod.attributes.modId);
    } else {
      const ids = getSafe(state.persistent.downloads,
                          ['files', instanceIds[0], 'modInfo', 'nexus', 'ids'],
                          undefined);
      if (ids !== undefined) {
        context.api.events.emit('open-mod-page', ids.gameId || gameMode, ids.modId);
      }
    }
  }, instanceIds => {
    const state: IState = context.api.store.getState();
    const gameMode = activeGameId(state);

    let modSource = getSafe(state.persistent.mods,
                            [gameMode, instanceIds[0], 'attributes', 'source'],
                            undefined);
    if (modSource === undefined) {
      modSource = getSafe(state.persistent.downloads,
                          ['files', instanceIds[0], 'modInfo', 'source'],
                          undefined);
    }

    return modSource === 'nexus';
  });

  context.registerAction('mods-action-icons', 300, 'smart', {}, 'Guess ID',
                         instanceIds => guessIds(context.api, instanceIds));
  context.registerAction('mods-multirow-actions', 300, 'smart', {}, 'Guess IDs',
                         instanceIds => guessIds(context.api, instanceIds));

  const queryCondition = (instanceIds: string[]) => {
    const state: IState = context.api.store.getState();
    const incomplete = instanceIds.find(instanceId =>
      getSafe<DownloadState>(state.persistent.downloads.files, [instanceId, 'state'], 'init')
      !== 'finished');
    return incomplete === undefined
      ? true
      : context.api.translate('Can only query finished downloads') as string;
  };
  context.registerAction('downloads-action-icons', 100, 'refresh', {}, 'Query Info',
    (instanceIds: string[]) => queryInfo(context.api, instanceIds), queryCondition);
  context.registerAction('downloads-multirow-actions', 100, 'refresh', {}, 'Query Info',
    (instanceIds: string[]) => queryInfo(context.api, instanceIds), queryCondition);

  // this makes it so the download manager can use nxm urls as download urls
  context.registerDownloadProtocol('nxm', (input: string): Promise<IResolvedURL> => {
    const state = context.api.store.getState();

    let url: NXMUrl;
    try {
      url = new NXMUrl(input);
    } catch (err) {
      return Promise.reject(err);
    }

    const userId: number = getSafe(state, ['persistent', 'nexus', 'userInfo', 'userId'], undefined);
    if ((url.userId !== undefined) && (url.userId !== userId)) {
      const userName: string =
        getSafe(state, ['persistent', 'nexus', 'userInfo', 'name'], undefined);
      context.api.showErrorNotification('Invalid download links',
        'The link was not created for this account ({{userName}}). '
        + 'You have to be logged into nexusmods.com with the same account that you use in Vortex.',
        { allowReport: false, replace: { userName } });
      return Promise.reject(new ProcessCanceled('Wrong user id'));
    }

    const games = knownGames(state);
    const gameId = convertNXMIdReverse(games, url.gameId);
    const pageId = nexusGameId(gameById(state, gameId), url.gameId);
    return Promise.resolve()
      .then(() => nexus.getDownloadURLs(url.modId, url.fileId, url.key, url.expires, pageId))
      .then((res: IDownloadURL[]) => ({ urls: res.map(u => u.URI), meta: {} }))
      .catch(NexusError, err => {
        const newError = new HTTPError(err.statusCode, err.message, err.request);
        newError.stack = err.stack;
        return Promise.reject(newError);
      })
      .catch(RateLimitError, err => {
        context.api.showErrorNotification('Rate limit exceeded', err, { allowReport: false });
        return Promise.reject(err);
      });
  });

  context.registerSettings('Download', LazyComponent(() => require('./views/Settings')));
  context.registerReducer(['confidential', 'account', 'nexus'], accountReducer);
  context.registerReducer(['settings', 'nexus'], settingsReducer);
  context.registerReducer(['persistent', 'nexus'], persistentReducer);
  context.registerReducer(['session', 'nexus'], sessionReducer);
  context.registerDialog('login-dialog', LoginDialog, () => ({
    onCancelLogin: () => {
      if (cancelLogin !== undefined) {
        try {
          cancelLogin();
        } catch (err) {
          // the only time we ever see this happen is a case where the websocket connection
          // wasn't established yet so the cancelation failed because it wasn't necessary.
          log('info', 'login not canceled', err.message);
        }
      }
      context.api.store.dispatch(setLoginId(undefined));
    },
  }));
  context.registerBanner('downloads', () => {
    const t = context.api.translate;
    return (
      <div className='nexus-download-banner'>
        {t('Nexus downloads are capped at 1-2MB/s - '
          + 'Go Premium for uncapped download speeds')}
        <Button bsStyle='ad' onClick={goBuyPremium}>{t('Go Premium')}</Button>
      </div>
    );
  }, {
    props: {
      isPremium: state => getSafe(state, ['persistent', 'nexus', 'userInfo', 'isPremium'], false),
    },
    condition: (props: any): boolean => !props.isPremium,
  });

  context.registerBanner('main-toolbar', toolbarBanner(context.api.translate), {
    props: {
      isPremium: state => getSafe(state, ['persistent', 'nexus', 'userInfo', 'isPremium'], false),
      isSupporter: state =>
        getSafe(state, ['persistent', 'nexus', 'userInfo', 'isSupporter'], false),
    },
    condition: (props: any): boolean => !props.isPremium && !props.isSupporter,
  });

  context.registerModSource('nexus', 'Nexus Mods', () => {
    currentGame(context.api.store)
      .then(game => {
        opn(`https://www.nexusmods.com/${nexusGameId(game)}`).catch(err => undefined);
      });
  }, {
    icon: 'nexus',
  });

  context.registerAction('categories-icons', 100, 'download', {}, 'Retrieve categories',
    () => retrieveCategories(context.api, true));

  context.registerTableAttribute('mods', genEndorsedAttribute(context.api,
    (gameId: string, modId: string, endorseStatus: string) =>
      endorseModImpl(context.api, nexus, gameId, modId, endorseStatus)));
  context.registerTableAttribute('mods', genGameAttribute(context.api));
  context.registerTableAttribute('mods', genModIdAttribute(context.api));

  context.registerDashlet('Nexus Mods Account Banner', 3, 1, 0, DashboardBanner,
                          undefined, undefined, {
    fixed: true,
    closable: true,
  });

  context.registerDashlet('Go Premium', 1, 2, 200, GoPremiumDashlet, (state: IState) =>
    (getSafe(state, ['persistent', 'nexus', 'userInfo', 'isPremium'], undefined) !== true)
    && (getSafe(state, ['persistent', 'nexus', 'userInfo', 'isSupporter'], undefined) !== true),
    undefined, {
    fixed: false,
    closable: false,
  });

  context.registerAttributeExtractor(50, (input: any) => {
    return Promise.resolve(processAttributes(input));
  });

  context.registerAction('game-discovered-buttons', 120, 'nexus', {},
                         context.api.translate('Open Nexus Page'),
                         (games: string[]) => openNexusPage(context.api.store.getState(), games));

  context.registerAction('game-managed-buttons', 120, 'nexus', {},
                         context.api.translate('Open Nexus Page'),
                         (games: string[]) => openNexusPage(context.api.store.getState(), games));

  context.registerAction('game-undiscovered-buttons', 120, 'nexus', {},
                         context.api.translate('Open Nexus Page'),
                         (games: string[]) => openNexusPage(context.api.store.getState(), games));

  context.once(() => once(context.api));
  context.onceMain(() => onceMain(context.api));

  return true;
}

export default init;<|MERGE_RESOLUTION|>--- conflicted
+++ resolved
@@ -51,13 +51,8 @@
 import Promise from 'bluebird';
 import { app as appIn, remote } from 'electron';
 import * as fuzz from 'fuzzball';
-<<<<<<< HEAD
 import { TFunction } from 'i18next';
-import NexusT, { IDownloadURL, NexusError, RateLimitError, TimeoutError } from 'nexus-api';
-=======
-import I18next from 'i18next';
 import NexusT, { IDownloadURL, NexusError, RateLimitError, TimeoutError } from '@nexusmods/nexus-api';
->>>>>>> 638c31fe
 import * as path from 'path';
 import * as React from 'react';
 import { Button } from 'react-bootstrap';
