import {collapseGroup, setAttributeFilter, setAttributeSort,
        setAttributeVisible, setCollapsedGroups, setGroupingAttribute} from '../actions/tables';
import {IActionDefinition} from '../types/IActionDefinition';
import {IAttributeState} from '../types/IAttributeState';
import {IExtensibleProps} from '../types/IExtensionProvider';
import { II18NProps } from '../types/II18NProps';
import {IRowState, IState, ITableState} from '../types/IState';
import {ITableAttribute} from '../types/ITableAttribute';
import {SortDirection} from '../types/SortDirection';
import {ComponentEx, connect, extend, translate} from '../util/ComponentEx';
import Debouncer from '../util/Debouncer';
import { log } from '../util/log';
import smoothScroll from '../util/smoothScroll';
import { getSafe, setSafe } from '../util/storeHelper';
import {sanitizeCSSId, truthy} from '../util/util';

import IconBar from './IconBar';
import GroupingRow, { EMPTY_ID } from './table/GroupingRow';
import HeaderCell from './table/HeaderCell';
import { Table, TBody, TD, TH, THead, TR } from './table/MyTable';
import TableDetail from './table/TableDetail';
import TableRow from './table/TableRow';
import ToolbarIcon from './ToolbarIcon';
import Usage from './Usage';

import Promise from 'bluebird';
import update from 'immutability-helper';
import * as _ from 'lodash';
import * as React from 'react';
import { Button } from 'react-bootstrap';
import * as ReactDOM from 'react-dom';
import { CSSTransition } from 'react-transition-group';
import * as Redux from 'redux';
import { createSelector, OutputSelector } from 'reselect';

export type ChangeDataHandler = (rowId: string, attributeId: string, newValue: any) => void;

export interface ITableRowAction extends IActionDefinition {
  singleRowAction?: boolean;
  multiRowAction?: boolean;
  hotKey?: { code: number, shift?: boolean, alt?: boolean, ctrl?: boolean };
}

export interface IBaseProps {
  tableId: string;
  data: { [rowId: string]: any };
  // cheap-ass way to force the table to refresh its data cache. This will only affect
  // 'volatile' fields as normal data fields would prompt a table refresh anyway
  dataId?: number;
  actions: ITableRowAction[];
  detailsTitle?: string;
  multiSelect?: boolean;
  defaultSort?: string;
  showHeader?: boolean;
  showDetails?: boolean;
  hasActions?: boolean;
}

interface IConnectedProps {
  attributeState?: { [id: string]: IAttributeState };
  language: string;
  filter: { [id: string]: any };
  groupBy: string;
  collapsedGroups: string[];
}

interface IActionProps {
  onSetAttributeVisible: (tableId: string, attributeId: string, visible: boolean) => void;
  onSetAttributeSort: (tableId: string, attributeId: string, direction: SortDirection) => void;
  onSetAttributeFilter: (tableId: string, attributeId: string, filter: any) => void;
  onSetGroupingAttribute: (tableId: string, attributeId: string) => void;
  onCollapseGroup: (tableId: string, groupId: string, collapse: boolean) => void;
  onSetCollapsedGroups: (tableId: string, groupOptions: string[]) => void;
}

interface IExtensionProps {
  objects: ITableAttribute[];
}

export interface ILookupCalculated {
  [rowId: string]: { [attributeId: string]: any };
}

interface IComponentState {
  lastSelected?: { rowId: string, groupId: string };
  selectionStart?: { rowId: string, groupId: string };
  calculatedValues?: ILookupCalculated;
  rowState: { [id: string]: IRowState };
  sortedRows: string[];
  groupedRows: Array<{ id: string, count: number, rows: string[] }>;
  detailsOpen: boolean;
  rowIdsDelayed: string[];
  rowVisibility: { [id: string]: boolean };
  singleRowActions: ITableRowAction[];
  multiRowActions: ITableRowAction[];
  columnToggles: ITableRowAction[];
}

type IProps = IBaseProps & IConnectedProps & IActionProps & IExtensionProps & II18NProps;

/**
 * a wrapper for the react-bootstrap table adding various features:
 * - desktop-like selection/multi-selection
 * - sorting
 * - toggleable columns
 * - a detail-pane that gives additional detail on the (last) selected row
 */
class SuperTable extends ComponentEx<IProps, IComponentState> {
  private static SCROLL_DURATION = 200;
  // delay certain actions (like hiding offscreen items) until after scrolling ends.
  // this improves scroll smoothness at the expense of memory
  private static SCROLL_DEBOUNCE = 5000;

  private mVisibleAttributes: ITableAttribute[];
  private mVisibleDetails: ITableAttribute[];
  private mVisibleInlines: ITableAttribute[];

  private mPinnedRef: HTMLElement;
  private mScrollRef: HTMLElement;
  private mHeaderRef: HTMLElement;
  private mRowRefs: { [id: string]: HTMLElement } = {};
  private mLastSelectOnly: number = 0;
  private mLastDetailIds: string[] = [];
  private mDetailTimer: NodeJS.Timer = null;
  private mLastUpdateState: IProps = undefined;
  private mNextUpdateState: IProps = undefined;
  private mUpdateInProgress: boolean = false;
  private mNextState: IComponentState = undefined;
  private mNextVisibility: { [id: string]: boolean } = {};
  private mDelayedVisibility: { [id: string]: boolean } = {};
  private mDelayedVisibilityTimer: NodeJS.Timer;
  private mProxyHeaderRef: HTMLElement;
  private mVisibleHeaderRef: HTMLElement;
  private mHeaderUpdateDebouncer: Debouncer;
  private mUpdateCalculatedDebouncer: Debouncer;
  private mLastScroll: number;
  private mWillSetVisibility: boolean = false;
  private mMounted: boolean = false;
  private mNoShrinkColumns: { [attributeId: string]: HeaderCell } = {};

  constructor(props: IProps) {
    super(props);
    this.mNextState = this.state = {
      lastSelected: undefined,
      calculatedValues: undefined,
      rowState: {},
      sortedRows: undefined,
      groupedRows: undefined,
      detailsOpen: false,
      rowIdsDelayed: [],
      rowVisibility: {},
      singleRowActions: this.singleRowActions(props),
      multiRowActions: this.multiRowActions(props),
      columnToggles: this.columnToggles(props),
    };
    const { table, detail, inline } = this.visibleAttributes(props.objects, props.attributeState);
    this.mVisibleAttributes = table;
    this.mVisibleDetails = detail;
    this.mVisibleInlines = inline;
    this.updateCalculatedValues(props)
    .then(didRun => {
      if (didRun) {
        this.refreshSorted(this.mNextUpdateState);
        this.updateSelection(this.mNextUpdateState);
      }
      return null;
    });

    this.mHeaderUpdateDebouncer = new Debouncer(() => {
      this.updateColumnWidth();
      return Promise.resolve();
    }, 200, false);

    this.mUpdateCalculatedDebouncer = new Debouncer(() => {
      return this.updateCalculatedValues(this.props)
        .then(changedColumns => {
          this.refreshSorted(this.mNextUpdateState);
          this.updateSelection(this.mNextUpdateState);
          return null;
        });
    }, 200, true);
  }

  public componentWillMount() {
    this.updateSelection(this.props);
    this.context.api.events.on(this.props.tableId + '-scroll-to', this.scrollTo);
    this.props.objects.forEach(object => {
      if (object.externalData !== undefined) {
        object.externalData(() => {
          this.invalidate(object.id);
        });
      }
    });
  }

  public componentDidMount() {
    this.mMounted = true;
  }

  public componentWillUnmount() {
    this.context.api.events.removeAllListeners(this.props.tableId + '-scroll-to');
    this.mMounted = false;
  }

  public componentWillReceiveProps(newProps: IProps) {
    if ((newProps.attributeState !== this.props.attributeState)
        || (newProps.objects !== this.props.objects)) {
      const { attributeState, objects } = newProps;

      const { table, detail, inline } = this.visibleAttributes(objects, attributeState);
      this.mVisibleAttributes = table;
      this.mVisibleDetails = detail;
      this.mVisibleInlines = inline;

      if (Object.keys(newProps.attributeState).find(id =>
            (this.props.attributeState[id] === undefined)
            || (this.props.attributeState[id].enabled !== newProps.attributeState[id].enabled))) {
        const columnToggles = this.columnToggles(newProps);
        this.updateState(update(this.mNextState, {
          columnToggles: { $set: columnToggles },
        }));
      }
    }

    if (newProps.actions !== this.props.actions) {
      this.updateState(update(this.mNextState, {
        singleRowActions: { $set: this.singleRowActions(newProps) },
        multiRowActions: { $set: this.multiRowActions(newProps) },
      }));
    }

    if (newProps.data !== this.props.data) {
      Object.keys(this.mRowRefs).forEach(key => {
        if (newProps.data[key] === undefined) {
          delete this.mRowRefs[key];
          if ((this.state.lastSelected !== undefined) && (this.state.lastSelected.rowId === key)) {
            this.updateState(update(this.mNextState, { lastSelected: { $set: undefined } }));
          }
        }
      });
    }

    if ((newProps.data !== this.props.data)
        || (newProps.dataId !== this.props.dataId)
        || (newProps.objects !== this.props.objects)) {
      this.mUpdateCalculatedDebouncer.schedule();
    } else if ((newProps.attributeState !== this.props.attributeState)
            || (newProps.language !== this.props.language)
            || (newProps.filter !== this.props.filter)) {
      this.refreshSorted(newProps);
    } else if ((newProps.groupBy !== this.props.groupBy)
              || (newProps.collapsedGroups !== this.props.collapsedGroups)) {
      this.updateState(update(this.mNextState, {
        groupedRows: { $set: this.groupedRows(newProps, this.state.sortedRows) },
      }));
    }
  }

  public componentDidUpdate() {
    this.mHeaderUpdateDebouncer.schedule();
  }

  public shouldComponentUpdate(newProps: IProps, newState: IComponentState) {
    return (
      (newState !== this.state)
      || (newProps.dataId !== this.props.dataId)
      || (newProps.tableId !== this.props.tableId)
      || (newProps.actions !== this.props.actions)
      || (newProps.attributeState !== this.props.attributeState)
      || (newProps.filter !== this.props.filter)
      || (newProps.defaultSort !== this.props.defaultSort)
      || (newProps.showHeader !== this.props.showHeader)
      || (newProps.detailsTitle !== this.props.detailsTitle)
      || (newProps.showDetails !== this.props.showDetails)
      || (newProps.groupBy !== this.props.groupBy)
      || (newProps.collapsedGroups !== this.props.collapsedGroups)
    );
  }

  public render(): JSX.Element {
    const { showHeader, showDetails, tableId } = this.props;
    const { detailsOpen } = this.state;

    const openClass = detailsOpen ? 'open' : 'closed';

    return (
      <div id={`table-${tableId}`} className='table-container'>
        <div className='table-container-inner'>
          <div
            className='table-main-pane'
            ref={this.mainPaneRef}
            tabIndex={0}
            onKeyDown={this.handleKeyDown}
          >
            <Table hover>
              {showHeader === false ? null : this.renderHeader(true)}
              {this.renderBody()}
            </Table>
            {this.props.children}
          </div>
          {this.renderFooter()}
        </div>
        {showHeader === false ? null : (
          <div
            className='table-header-pane'
            ref={this.mainHeaderRef}
          >
            <Table hover>
              {this.renderHeader(false)}
            </Table>
          </div>)}
        {showDetails === false ? null : (
          <div className={`table-details-pane ${openClass}`}>
            {this.renderDetails()}
          </div>)}
      </div>
    );
  }

  private renderHeader(proxy: boolean): JSX.Element {
    const { t, data, hasActions } = this.props;
    const { sortedRows } = this.state;

    const filteredLength = sortedRows !== undefined ? sortedRows.length : undefined;
    const totalLength = Object.keys(data).length;

    const actionHeader = this.renderTableActions(hasActions !== false);
    const filterActive = (filteredLength !== undefined) && (filteredLength < totalLength);

    return (
      <THead className='table-header' >
        <TR domRef={proxy ? this.setProxyHeaderRef : this.setVisibleHeaderRef}>
          {this.mVisibleAttributes.map(attribute => this.renderHeaderField(attribute, proxy))}
          {actionHeader}
        </TR>
        {filterActive ? (
          <TR className='table-pinned' domRef={this.setPinnedRef}>
            <TD colSpan={this.mVisibleAttributes.length + 1}>
              {t('This table is filtered, showing {{shown}}/{{hidden}} items.',
                { replace: { shown: filteredLength, hidden: totalLength } })}
              <Button onClick={this.clearFilters}>{t('Clear all filters')}</Button>
            </TD>
          </TR>
        ) : null}
      </THead>
    );
  }

  private renderFooter(): JSX.Element {
    const { t, tableId } = this.props;
    const { multiRowActions, rowState } = this.state;

    const selected = Object.keys(rowState).filter(key => rowState[key].selected);

    if (!this.useMultiSelect()) {
      return null;
    }

    if (selected.length < 2) {
      return (
        <Usage infoId='table-multiselect'>
          {t('Did you know? You can select multiple items using ctrl+click or shift+click or '
            + 'select everything using ctrl+a and then do things with all selected items at once.')}
        </Usage>
      );
    }

    // the footer itself (.table-footer) is absolutely positioned so it fills out a surrounding
    // panel. To ensure the table body isn't overlapped by the footer, insert a placeholder
    // that needs to be the same size as the footer itself (see css)
    return (
      <div className='table-footer-placeholder'>
        <div className='table-footer'>
          <IconBar
            t={t}
            className='menubar'
            group={`${tableId}-multirow-actions`}
            groupByIcon={false}
            instanceId={selected}
            staticElements={multiRowActions}
          />

          <div className='menubar'>
            <p>{t('{{ count }} item selected', { count: selected.length })}</p>
            <ToolbarIcon
              key='btn-deselect'
              icon='deselect'
              text={t('Deselect All')}
              onClick={this.deselectAll}
            />
          </div>
        </div>
      </div>
    );
  }

  private renderBody = () => {
<<<<<<< HEAD
    const { t, attributeState, data } = this.props;
    const { calculatedValues, groupedRows, sortedRows } = this.state;
=======
    const { t, attributeState, collapsedGroups, data, groupBy, tableId } = this.props;
    const { calculatedValues, sortedRows } = this.state;
>>>>>>> 7a293f89

    if ((data === undefined) || (calculatedValues === undefined) || (sortedRows === undefined)) {
      return <TBody />;
    }

    const sortAttribute: ITableAttribute = this.mVisibleAttributes.find(attribute =>
      this.isSortColumn(attributeState[attribute.id]));

<<<<<<< HEAD
    if (groupedRows !== undefined) {
      return (
        <TBody>
          {groupedRows.map(group => {
            const expanded = group.rows !== null;
            const rows = group.rows || [];
            return [
              <GroupingRow
                t={t}
                key={group.id || '__empty'}
                groupName={group.id}
                expanded={expanded}
                count={group.count}
=======
    const groupAttribute = this.mVisibleAttributes.find(attribute => attribute.id === groupBy);

    const valFunc = rowId => typeof(groupAttribute.isGroupable) === 'function'
            ? groupAttribute.isGroupable(data[rowId], t)
            : calculatedValues[rowId][groupAttribute.id];

    if (groupAttribute !== undefined) {
      let arrays: boolean = false;
      const groupOptions = Array.from(new Set(
        sortedRows.reduce((prev, rowId) => {
          if (data[rowId] === undefined) {
            return prev;
          }
          const value = valFunc(rowId);
          if (Array.isArray(value)) {
            arrays = true;
            prev.push(...value);
          } else {
            prev.push(value);
          }
          return prev;
        }, []))).sort((lhs: string, rhs: string) => {
          if ((sortAttribute !== undefined)
            && (sortAttribute.id === groupAttribute.id)
            && (attributeState[sortAttribute.id].sortDirection === 'desc')) {
            return rhs.toLowerCase().localeCompare(lhs.toLowerCase());
          } else {
            return lhs.toLowerCase().localeCompare(rhs.toLowerCase());
          }
        });
      if (arrays) {
        groupOptions.push(EMPTY_ID);
      }
      return (
        <TBody>
          {groupOptions.reduce((prev, group) => {
            const groupItems = sortedRows
              .filter(row => {
                if (data[row] === undefined) {
                  return prev;
                }
                const rowVal = valFunc(row);
                if (Array.isArray(rowVal)) {
                  if (rowVal.length === 0) {
                    return group === EMPTY_ID;
                  }
                  return (rowVal.indexOf(group) !== -1);
                } else {
                  return (rowVal === group);
                }
              });
            if (groupItems.length === 0) {
              return prev;
            }
            const expanded = collapsedGroups.indexOf(group || '') === -1;
            prev.push((
              <GroupingRow
                t={t}
                key={group || '__empty'}
                groupName={group}
                expanded={expanded}
                count={groupItems.length}
>>>>>>> 7a293f89
                width={this.mVisibleAttributes.length + 1}
                onToggle={this.toggleGroup}
                onExpandAll={this.expandAll}
                onCollapseAll={this.collapseAll}
<<<<<<< HEAD
              />,
              ...rows.map(rowId => this.renderRow(rowId, sortAttribute, group.id)),
            ];
          })}
=======
              />
            ));
            if (expanded) {
              prev.push(...groupItems
                .map((row, idx) =>
                  this.renderRow(row, sortAttribute, group)));
            }

            return prev;
          }, [])}
>>>>>>> 7a293f89
        </TBody>
      );
    } else {
      return (
        <TBody>
          {sortedRows.map((row, idx) =>
            this.renderRow(row, sortAttribute))}
        </TBody>
      );
    }
  }

  private toggleGroup = (groupName: string, expand: boolean) => {
    const { onCollapseGroup, tableId } = this.props;

    onCollapseGroup(tableId, groupName, !expand);
  }

  private expandAll = () => {
    const { onSetCollapsedGroups, tableId } = this.props;
    onSetCollapsedGroups(tableId, []);
  }

  private collapseAll = () => {
    const { groupBy, onSetCollapsedGroups, tableId } = this.props;
    const { calculatedValues, sortedRows } = this.state;

    const groupOptions = Array.from(new Set(
      sortedRows.map(rowId => calculatedValues[rowId][groupBy])));
    onSetCollapsedGroups(tableId, groupOptions);
  }

  private scrollTo = (id: string, mayRetry?: boolean) => {
    try {
      const node = ReactDOM.findDOMNode(this.mRowRefs[id]) as HTMLElement;
      if (node !== null) {
        this.scrollToItem(node, false);
      } else if (mayRetry !== false) {
        setTimeout(() => {
          this.scrollTo(id, false);
        }, 2000);
      } else {
        log('warn', 'node not found', this.mRowRefs);
      }
    } catch (err) {
      if (mayRetry !== false) {
        setTimeout(() => {
          this.scrollTo(id, false);
        }, 2000);
      } else {
        log('warn', 'failed to scroll to item',
          { id, tableId: this.props.tableId, error: err.message });
      }
    }
  }

  private getGroupOptions(props: IProps,
                          sortedRows: string[],
                          sortAttribute: ITableAttribute,
                          groupAttribute: ITableAttribute,
                          valFunc: (key: string) => any) {
    const { attributeState, data } = props;

    let arrays: boolean = false;

    const groupOptions = Array.from(new Set(
      sortedRows.reduce((prev, rowId) => {
        if (data[rowId] === undefined) {
          return prev;
        }
        const value = valFunc(rowId);
        if (Array.isArray(value)) {
          arrays = true;
          prev.push(...value);
        } else {
          prev.push(value);
        }
        return prev;
      }, []))).sort((lhs: string, rhs: string) => {
        if ((sortAttribute !== undefined)
          && (sortAttribute.id === groupAttribute.id)
          && (attributeState[sortAttribute.id].sortDirection === 'desc')) {
          return rhs.toLowerCase().localeCompare(lhs.toLowerCase());
        } else {
          return lhs.toLowerCase().localeCompare(rhs.toLowerCase());
        }
      });
    if (arrays) {
      groupOptions.push(EMPTY_ID);
    }
    return groupOptions;
  }

  private invalidate(columnId: string)  {
    this.updateCalculatedValues(this.props, columnId);
  }

  private toggleDetails = () => {
    const { detailsOpen } = this.state;
    this.updateState(update(this.mNextState, { detailsOpen: { $set: !detailsOpen } }));
  }

  private setRowState(rowIds: string[]) {
    const { data } = this.props;
    const filteredRowIds = rowIds.filter(id =>
      (this.state.calculatedValues[id] !== undefined) && (data[id] !== undefined));
    this.updateState(update(this.mNextState, { rowIdsDelayed: { $set: filteredRowIds } }));
    this.mDetailTimer = null;
  }

  private updateDetailIds(rowIds: string[]) {
    if (_.isEqual(this.mLastDetailIds, rowIds)) {
      return;
    }
    this.mLastDetailIds = rowIds;

    if (this.mDetailTimer !== null) {
      clearTimeout(this.mDetailTimer);
    }
    this.mDetailTimer = setTimeout(() => this.setRowState(rowIds), 200);
  }

  private renderDetails = () => {
    const {t, data, detailsTitle, language, objects} = this.props;
    const {calculatedValues, detailsOpen, rowIdsDelayed} = this.state;

    if ((rowIdsDelayed === undefined)
        || (rowIdsDelayed.length === 0)
        || (calculatedValues === undefined)
        || (data === undefined)) {
      return null;
    }

    return (
      <TableDetail
        t={t}
        rowIds={rowIdsDelayed}
        rowData={calculatedValues}
        rawData={data}
        attributes={this.mVisibleDetails}
        language={language}
        show={detailsOpen}
        title={detailsTitle}
        onToggleShow={this.toggleDetails}
      />
    );
  }

  private columnToggles(props: IProps): ITableRowAction[] {
    const { t, objects } = props;

    const result: ITableRowAction[] = [];

    const { columns, inlines } = objects.reduce((prev, attr) => {
      if (attr.isToggleable) {
        const attributeState = this.getAttributeState(attr, props.attributeState);
        prev[attr.placement === 'inline' ? 'inlines' : 'columns'].push({
          icon: attributeState.enabled ? 'checkbox-checked' : 'checkbox-unchecked',
          title: attr.name,
          action: (arg) => this.setAttributeVisible(attr.id, !attributeState.enabled),
        });
      }
      return prev;
    }, { columns: [], inlines: [] });

    if (columns.length > 0) {
      result.push({
        icon: null,
        title: t('Toggle Columns'),
      }, ...columns);
    }
    if (inlines.length > 0) {
      result.push({
        icon: null,
        title: t('Toggle Inlines'),
      }, ...inlines);
    }

    return result.map((res, idx) => ({ ...res, position: idx }));
  }

  private renderTableActions(hasActions: boolean): JSX.Element {
    const {t, tableId} = this.props;
    const {columnToggles} = this.state;

    return (
      <TH className={`table-${tableId} header-action`}>
        <div>
        {hasActions ? <div className='header-action-label'>{t('Actions')}</div> : null}
        {
          columnToggles.length > 0 ? (
            <IconBar
              id={`${tableId}-tableactions`}
              group={`${tableId}-action-icons-multi`}
              className='table-actions'
              staticElements={columnToggles}
              collapse='force'
              icon='settings'
              t={t}
            />
          ) : null
        }
        </div>
      </TH>
      );
  }

  private isSortColumn(attributeState: IAttributeState) {
    return (attributeState !== undefined)
      && (attributeState.sortDirection !== undefined)
      && (attributeState.sortDirection !== 'none');
  }

  private renderRow(rowId: string, sortAttribute: ITableAttribute, groupId?: string): JSX.Element {
    const { t, data, language, hasActions, tableId } = this.props;
<<<<<<< HEAD
    const { calculatedValues, rowState, rowVisibility, singleRowActions } = this.state;
=======
    const { calculatedValues, rowState, singleRowActions } = this.state;
>>>>>>> 7a293f89

    if ((calculatedValues[rowId] === undefined) || (data[rowId] === undefined)) {
      return null;
    }

    const attributes = this.mVisibleAttributes;

    const tableRowId = sanitizeCSSId(rowId + '_' + (groupId || ''));

    return (
      <TableRow
        t={t}
        tableId={tableId}
        id={tableRowId}
        key={tableRowId}
        data={calculatedValues[rowId]}
        group={groupId}
        rawData={data[rowId]}
        attributes={attributes}
        inlines={this.mVisibleInlines}
        sortAttribute={sortAttribute !== undefined ? sortAttribute.id : undefined}
        actions={singleRowActions}
        hasActions={hasActions !== undefined ? hasActions : true}
        language={language}
        onClick={this.selectRow}
        selected={getSafe(rowState, [rowId, 'selected'], false)}
        highlighted={getSafe(rowState, [rowId, 'highlighted'], false)}
        domRef={this.setRowRef}
        container={this.mScrollRef}
<<<<<<< HEAD
        visible={rowVisibility[tableRowId] === true}
=======
        visible={this.state.rowVisibility[rowId] === true}
>>>>>>> 7a293f89
        grouped={groupId !== undefined}
        onSetVisible={this.setRowVisible}
        onHighlight={this.setRowHighlight}
      />
    );
  }

  private renderHeaderField = (attribute: ITableAttribute, proxy: boolean): JSX.Element => {
    const { t, filter, groupBy } = this.props;

    const attributeState = this.getAttributeState(attribute);

    const filt = (attribute.filter !== undefined) && (filter !== undefined)
      ? (filter[attribute.id] || null)
      : undefined;

    if (attributeState.enabled) {
      const classes = [
        `header-${attribute.id}`,
      ];
      if (truthy(filt)
          && ((attribute.filter.isEmpty === undefined) || !attribute.filter.isEmpty(filt))) {
        classes.push('table-filter-column');
      }
      if (this.isSortColumn(attributeState)) {
        classes.push('table-sort-column');
      }
      return (
        <HeaderCell
          className={classes.join(' ')}
          key={attribute.id}
          attribute={attribute}
          state={attributeState}
          doFilter={true}
          doGroup={attribute.id === groupBy}
          onSetSortDirection={this.setSortDirection}
          onSetGroup={this.setGroup}
          onSetFilter={this.setFilter}
          ref={proxy ? this.setHeaderCellRef : undefined}
          t={t}
        >
          {attribute.filter !== undefined ? (
            <attribute.filter.component
              filter={filt}
              attributeId={attribute.id}
              t={t}
              onSetFilter={this.setFilter}
            />
         ) : null }
        </HeaderCell>
      );
    } else {
      return null;
    }
  }

  private setHeaderCellRef = (ref: HeaderCell) => {
    if (ref !== null) {
      if (ref.props.attribute.noShrink === true) {
        this.mNoShrinkColumns[ref.props.attribute.id] = ref;
      }
    }
  }

  private handleKeyDown = (evt: React.KeyboardEvent<any>) => {
    const { lastSelected, selectionStart, sortedRows }  = this.state;

    if (evt.target !== this.mScrollRef) {
      return;
    }

    if (this.useMultiSelect()) {
      if ((evt.keyCode === 65) && evt.ctrlKey) {
        this.selectAll();
        return;
      }

      if (evt.shiftKey && (selectionStart === undefined)) {
        const selection = lastSelected !== undefined
          ? { rowId: lastSelected.rowId, groupId: lastSelected.groupId }
          : undefined;

        this.updateState(update(this.mNextState, {
          selectionStart: { $set: selection },
        }));
      } else if (!evt.shiftKey && (selectionStart !== undefined)) {
        this.updateState(update(this.mNextState, {
          selectionStart: { $set: undefined },
        }));
      }
    }

    // TODO: this calculation of the number of lines visible in the table is only
    // accurate under the assumption all lines have the same height
    let visibleLineCount = 0;
    if ((lastSelected !== undefined) && (this.mRowRefs[lastSelected.rowId] !== undefined)) {
      // the previously selected row might no longer be visible, which would cause
      // an exception when trying to find the associated dom node
      const lastIdx = sortedRows.indexOf(lastSelected.rowId);
      if (lastIdx !== -1) {
        const selectedNode = ReactDOM.findDOMNode(this.mRowRefs[lastSelected.rowId]) as Element;
        visibleLineCount = this.mScrollRef.clientHeight / selectedNode.clientHeight;
        // account for the header. quite inaccurate.
        visibleLineCount -= 2;
      }
    }

    let offset = 0;
    switch (evt.keyCode) {
      case 32: {
        evt.preventDefault();
        this.toggleDetails();
        break;
      }
      case 33: offset = Math.round(visibleLineCount * -0.5); break;
      case 34: offset = Math.round(visibleLineCount * 0.5); break;
      case 38: offset = -1; break;
      case 40: offset = 1; break;
    }
    if (offset !== 0) {
      evt.preventDefault();
      const groupId = evt.currentTarget.getAttribute('data-group') || undefined;
      const newItem = this.selectRelative(offset, groupId, evt.shiftKey);
      if ((this.mRowRefs[newItem] !== undefined) && this.mMounted) {
        this.scrollToItem(
          ReactDOM.findDOMNode(this.mRowRefs[newItem]) as HTMLElement, Math.abs(offset) > 1);
      }
    } else {
      const action = this.props.actions.find(iter =>
        this.matchHotKey(iter, evt.keyCode, evt.shiftKey, evt.altKey, evt.ctrlKey));
      if (action !== undefined) {
        evt.preventDefault();
        const { rowState } = this.state;
        action.action(Object.keys(rowState).filter(id => rowState[id].selected));
      }
    }
  }

  private matchHotKey(action: ITableRowAction, code: number,
                      shift: boolean, alt: boolean, ctrl: boolean): boolean {
    return (action.hotKey !== undefined)
      && (action.hotKey.code === code)
      && (action.hotKey.shift || false === shift)
      && (action.hotKey.alt || false === alt)
      && (action.hotKey.ctrl || false === ctrl);
  }

  private refreshSorted(props: IProps) {
    const { data, language } = props;
    if (this.state.calculatedValues === undefined) {
      return;
    }
    const filtered: { [key: string]: any } =
      this.filteredRows(props, this.mVisibleAttributes, data);

    const attrState = this.getAttributeStates(props);

    const sortedRows = this.sortedRows(attrState, this.mVisibleAttributes, filtered, language);
    const groupedRows = this.groupedRows(props, sortedRows);

    this.updateState(update(this.mNextState, {
      sortedRows: { $set: sortedRows },
      groupedRows: { $set: groupedRows },
    }));
  }

  private getAttributeStates(props: IProps): { [id: string]: IAttributeState } {
    return (truthy(props.attributeState) || (this.mVisibleAttributes === undefined))
      ? props.attributeState
      : this.mVisibleAttributes.reduce((prev, attribute) => {
        if (attribute.isDefaultSort === true) {
          prev[attribute.id] = { sortDirection: 'asc' };
        }
        return prev;
      }, {});
  }

  private singleRowActions(props: IProps) {
    return props.actions.filter(
      (action) => (action.singleRowAction === undefined) || action.singleRowAction);
  }

  private multiRowActions(props: IProps) {
    return props.actions.filter(
      (action) => (action.multiRowAction === undefined) || action.multiRowAction);
  }

  private selectRelative = (delta: number, groupId: string, shiftHeld: boolean): string => {
    const { lastSelected, selectionStart, sortedRows } = this.state;
    if ((lastSelected === undefined) || (sortedRows === undefined)) {
      return;
    }

    let idx = sortedRows.indexOf(lastSelected.rowId);
    const oldIdx = idx;
    idx = Math.min(Math.max(idx + delta, 0), sortedRows.length - 1);

    const newSelection = sortedRows[idx];

    if (oldIdx === idx) {
      return newSelection;
    }

    this.selectOnly(newSelection, groupId, false);
    if (shiftHeld) {
      this.selectTo(selectionStart.rowId, selectionStart.groupId);
    }
    return newSelection;
  }

  private setProxyHeaderRef = ref => {
    this.mProxyHeaderRef = ref;
    this.mHeaderUpdateDebouncer.schedule();
  }

  private setVisibleHeaderRef = ref => {
    this.mVisibleHeaderRef = ref;
    this.mHeaderUpdateDebouncer.schedule();
  }

  private updateColumnWidth() {
    if (!truthy(this.mProxyHeaderRef) || !truthy(this.mVisibleHeaderRef)) {
      return;
    }

    this.mProxyHeaderRef.childNodes.forEach((node, index) => {
      (this.mVisibleHeaderRef.childNodes.item(index) as HTMLElement).style.minWidth =
        (this.mVisibleHeaderRef.childNodes.item(index) as HTMLElement).style.maxWidth =
          `${(node as HTMLElement).clientWidth}px`;
    });

    const height = this.mVisibleHeaderRef.clientHeight;
    this.mScrollRef.style['marginTop'] = `${height}px`;
  }

  private setPinnedRef = ref => {
    this.mPinnedRef = ref;
  }

  private setRowRef = (ref: any) => {
    if (ref !== null) {
      this.mRowRefs[ref.props['data-rowid']] = ref;
    }
  }

  private setRowVisible = (rowId: string, visible: boolean) => {
    // turn rows visible asap, turning them invisible can be done when scrolling ends
    // Important: This was intended as a performance optimisation but it also fixed
    //   a problem where drag&drop connectors between rows far apart didn't work because
    //   the source was hidden before while dragging.
    if (visible || (this.mDelayedVisibilityTimer === undefined)) {
      this.mNextVisibility[rowId] = visible;
      this.mDelayedVisibility[rowId] = visible;
      // it's possible that a previous visibility change hadn't even been
      // rendered yet, in this case we don't have to trigger an update
      if (visible !== this.state.rowVisibility[rowId]) {
        this.triggerUpdateVisibility();
      }
    } else {
      this.mDelayedVisibility[rowId] = visible;
    }
  }

  private triggerUpdateVisibility() {
    if (!this.mWillSetVisibility) {
      this.mWillSetVisibility = true;
      window.requestAnimationFrame(() => {
        this.mWillSetVisibility = false;
        this.updateState(setSafe(this.mNextState, ['rowVisibility'], { ...this.mNextVisibility }));
      });
    }
  }

  private postScroll() {
    if ((Date.now() - this.mLastScroll) < SuperTable.SCROLL_DEBOUNCE) {
      this.mDelayedVisibilityTimer = setTimeout(() =>
        this.postScroll(), SuperTable.SCROLL_DEBOUNCE + 100);
    } else {
      this.mDelayedVisibilityTimer = undefined;
      this.mNextVisibility = { ...this.mDelayedVisibility };
      this.triggerUpdateVisibility();
    }
  }

  private setRowHighlight = (rowId: string, highlighted: boolean) => {
    this.updateState(setSafe(this.mNextState, ['rowState', rowId, 'highlighted'], highlighted));
  }

  private scrollToItem = (item: HTMLElement, smooth: boolean, iterations: number = 3) => {
    const height = this.mScrollRef.offsetHeight;
    const offset = height / 5;
    const topLimit = this.mScrollRef.scrollTop + offset;
    const bottomLimit =
      this.mScrollRef.scrollTop + this.mScrollRef.clientHeight - offset;
    const itemBottom = item.offsetTop + item.offsetHeight;

    let targetPos: number;
    if (item.offsetTop < topLimit) {
      targetPos = Math.max(item.offsetTop - offset, 0);
    } else if (itemBottom > bottomLimit) {
      targetPos = itemBottom - this.mScrollRef.clientHeight + offset;
    }
    if ((targetPos !== undefined)
        && (targetPos !== this.mScrollRef.scrollTop)) {
      if (smooth) {
        smoothScroll(this.mScrollRef, targetPos, SuperTable.SCROLL_DURATION)
          .then((cont: boolean) => cont && (iterations > 0)
            ? this.scrollToItem(item, false, iterations - 1)
            : Promise.resolve());
      } else {
        this.mScrollRef.scrollTop = targetPos;

        if (iterations > 0) {
          // workaround: since we're not rendering off-screen rows it's possible for row heights to
          //  change as we scroll and then the offset we calculated might not be in the visible
          //  range after all.
          setTimeout(() => {
            this.scrollToItem(item, smooth, iterations - 1);
          }, 100);
        }
      }
    }
  }

  private onScroll = (event) => {
    this.mLastScroll = Date.now();
    if (this.mDelayedVisibilityTimer === undefined) {
      this.mDelayedVisibilityTimer = setTimeout(() =>
        this.postScroll(), SuperTable.SCROLL_DEBOUNCE + 100);
    }
    window.requestAnimationFrame(() => {
      if (truthy(this.mPinnedRef)) {
        this.mPinnedRef.className =
          event.target.scrollTop === 0 ? 'table-pinned' : 'table-pinned-hidden';
      }
      if (truthy(this.mHeaderRef)) {
        this.mHeaderRef.style.left = `-${event.target.scrollLeft}px`;
      }
    });
    Object.keys(this.mNoShrinkColumns).forEach(colId => {
      this.mNoShrinkColumns[colId].updateWidth();
    });
  }

  private mainPaneRef = (ref) => {
    if (ref === null) {
      return;
    }

    // not sure if this is necessary, I guess not
    ref.removeEventListener('scroll', this.onScroll);

    // translate the header so that it remains in view during scrolling
    ref.addEventListener('scroll', this.onScroll);
    this.mScrollRef = ref;
  }

  private mainHeaderRef = (ref) => {
    this.mHeaderRef = ref;
  }

  private updateCalculatedValues(props: IProps, forceUpdateId?: string): Promise<string[]> {
    this.mNextUpdateState = props;
    if (this.mUpdateInProgress) {
      return Promise.resolve([]);
    }
    this.mUpdateInProgress = true;

    const { t, data, objects } = props;

    // keep track of which columns had data changed so that we can later figure out if
    // sorting needs to be updated
    const changedColumns = new Set<string>();

    const oldState = this.mLastUpdateState || { data: {} };
    let newValues: ILookupCalculated = this.state.calculatedValues || {};

    // recalculate each attribute in each row
    return Promise.map(Object.keys(data), (rowId: string) => {
      const delta: any = {};

      return Promise.map(objects, (attribute: ITableAttribute) => {
        // avoid recalculating if the source data hasn't changed
        if (!attribute.isVolatile
            && (attribute.id !== forceUpdateId)
            && (oldState.data[rowId] === data[rowId])) {
          return Promise.resolve();
        }
        return Promise.resolve(attribute.calc(data[rowId], t))
          .then(newValue => {
            if (!_.isEqual(newValue, getSafe(newValues, [rowId, attribute.id], undefined))) {
              changedColumns.add(attribute.id);
              delta[attribute.id] = newValue;
            }
            return null;
          });
      })
      .then(() => {
        if (Object.keys(delta).length > 0) {
          delta.__id = rowId;
          if (newValues[rowId] === undefined) {
            newValues[rowId] = delta;
          } else {
            newValues = update(newValues, { [rowId]: { $merge: delta } });
          }
        }
      });
    })
    .then(() => Promise.map(Object.keys(oldState.data), rowId => {
      if (data[rowId] === undefined) {
        delete newValues[rowId];
      }
    }))
    .then(() =>
      // once everything is recalculated, update the cache
      new Promise<void>((resolve, reject) => {
        this.updateState(update(this.mNextState, {
          calculatedValues: { $set: newValues },
        }), () => resolve());
      }))
    .then(() => {
      const { rowState } = this.state;
      return this.updateDetailIds(Object.keys(rowState).filter(id => rowState[id].selected));
    })
    .then(() => {
      this.mUpdateInProgress = false;
      this.mLastUpdateState = props;
      if (this.mNextUpdateState !== this.mLastUpdateState) {
        // another update was queued while this was active
        return this.updateCalculatedValues(this.mNextUpdateState);
      } else {
        return Promise.resolve(Array.from(changedColumns));
      }
    })
    .catch(err => {
      this.mUpdateInProgress = false;
      return Promise.reject(err);
    });
  }

  private updateSelection(props: IProps) {
    // unselect rows that are no longer in the data
    const changes = {};
    const selected = [];
    Object.keys(this.state.rowState).forEach(rowId => {
      if (this.state.rowState[rowId].selected) {
        if (props.data[rowId] === undefined) {
          changes[rowId] = { selected: { $set: false } };
        } else {
          selected.push(rowId);
        }
      }
    });
    this.updateState(update(this.mNextState, { rowState: changes }), this.onRowStateChanged);
  }

  private standardSort(lhs: any, rhs: any): number {
    return lhs < rhs ? -1
      : lhs === rhs  ? 0
      : 1;
  }

  private filteredRows(props: IProps,
                       attributes: ITableAttribute[],
                       data: { [id: string]: any }) {
    const { filter } = props;
    const { calculatedValues } = this.state;

    if (filter === undefined) {
      return data;
    }

    const result = {};
    Object.keys(calculatedValues).filter(rowId => {
      // filter out rows which no longer exist
      if (data[rowId] === undefined) {
        return false;
      }
      // return only elements for which we can't find a non-matching filter
      // (in other words: Keep only those items that match all filters)
      return (attributes.find(attribute => {
        if (attribute.filter === undefined) {
          return false;
        }

        const dataId = attribute.filter.dataId || attribute.id;

        // raw can be true, false or a string that specifies an attribute that is
        // different from the one for which the filter is set. The raw value of that
        // attribute is then used for the filter
        const value = attribute.filter.raw !== false
          ? attribute.filter.raw === true
            ? data[rowId][dataId]
            : (data[rowId][attribute.filter.raw] || {})[dataId]
          : calculatedValues[rowId][dataId];

        return truthy(filter[attribute.id])
          && !attribute.filter.matches(filter[attribute.id], value,
                                       this.context.api.store.getState());
      }) === undefined);
    })
    .forEach(key => result[key] = data[key]);
    return result;
  }

  private attributeSortFunction(sortAttribute: ITableAttribute,
                                calculatedValues: ILookupCalculated,
                                data: { [id: string]: any },
                                locale: string) {
    let sortFunction;
    if (sortAttribute.sortFunc !== undefined) {
      sortFunction = (lhsId: string, rhsId: string) =>
        sortAttribute.sortFunc(
          calculatedValues[lhsId][sortAttribute.id],
          calculatedValues[rhsId][sortAttribute.id],
          locale);
    } else if (sortAttribute.sortFuncRaw !== undefined) {
      sortFunction = (lhsId: string, rhsId: string) =>
        sortAttribute.sortFuncRaw(data[lhsId], data[rhsId], locale);
    } else {
      sortFunction = (lhsId: string, rhsId: string) =>
        this.standardSort(
          calculatedValues[lhsId][sortAttribute.id],
          calculatedValues[rhsId][sortAttribute.id]);
    }
    return sortFunction;
  }

  private sortedRows(attributeState: { [id: string]: IAttributeState },
                     attributes: ITableAttribute[],
                     data: { [id: string]: any },
                     locale: string): string[] {
    const { calculatedValues } = this.state;

    const sortAttribute: ITableAttribute = attributes.find(attribute => {
      return (attributeState[attribute.id] !== undefined)
          && (attributeState[attribute.id].sortDirection !== undefined)
          && (attributeState[attribute.id].sortDirection !== 'none');
    });

    // return unsorted if no sorting column was selected or if the values
    // haven't been calculated yet
    if (sortAttribute === undefined) {
      return Object.keys(data)
        // catch cases where input data was broken. Code is usually not
        // equipped to deal with undefined row data
        .filter(rowId => data[rowId] !== undefined);
    }

    const sortFunction =
      this.attributeSortFunction(sortAttribute, calculatedValues, data, locale);

    const descending = attributeState[sortAttribute.id].sortDirection === 'desc';

    const dataIds = Object.keys(data).filter(key => calculatedValues[key] !== undefined);

    // comparison function if either value or both is/are undefined
    const undefCompare = (lhsId: string, rhsId: string) =>
      (calculatedValues[lhsId][sortAttribute.id] !== undefined)
        ? 1
        : (calculatedValues[rhsId][sortAttribute.id] !== undefined)
          ? -1
          : 0;

    return dataIds.sort((lhsId: string, rhsId: string): number => {
      const res = (sortAttribute.sortFuncRaw !== undefined)
              || ((calculatedValues[lhsId][sortAttribute.id] !== undefined)
                  && (calculatedValues[rhsId][sortAttribute.id] !== undefined))
          ? sortFunction(lhsId, rhsId)
          : undefCompare(lhsId, rhsId);

      return (descending) ? res * -1 : res;
    });
  }

  private groupedRows(props: IProps, sortedRows: string[])
      : Array<{ id: string, count: number, rows: string[] }> {
    const { t, attributeState, collapsedGroups, data, groupBy } = props;
    const { calculatedValues } = this.state;

    const groupAttribute = this.mVisibleAttributes.find(attribute => attribute.id === groupBy);

    if (groupAttribute === undefined) {
      return undefined;
    }

    if (sortedRows === undefined) {
      return [];
    }

    const sortAttribute: ITableAttribute = this.mVisibleAttributes.find(attribute =>
      this.isSortColumn(attributeState[attribute.id]));

    const valFunc = (rowId: string) => typeof(groupAttribute.isGroupable) === 'function'
            ? groupAttribute.isGroupable(data[rowId], t)
            : calculatedValues[rowId][groupAttribute.id];

    const groupOptions = this.getGroupOptions(this.props, sortedRows, sortAttribute,
                                              groupAttribute, valFunc);

    return groupOptions.reduce((prev, group) => {
      const groupItems = sortedRows
        .filter(row => {
          if (data[row] === undefined) {
            return prev;
          }
          const rowVal = valFunc(row);
          if (Array.isArray(rowVal)) {
            if (rowVal.length === 0) {
              return group === EMPTY_ID;
            }
            return (rowVal.indexOf(group) !== -1);
          } else {
            return (rowVal === group);
          }
        });

      if (groupItems.length !== 0) {
        const expanded = collapsedGroups.indexOf(group || '') === -1;
        prev.push({ id: group, count: groupItems.length, rows: expanded ? groupItems : null });
      }

      return prev;
    }, []);
  }

  private setAttributeVisible = (attributeId: string, visible: boolean) => {
    const { onSetAttributeVisible, tableId } = this.props;
    onSetAttributeVisible(tableId, attributeId, visible);
  }

  private getClasses(element: HTMLElement): string {
    // because classname is supposed to be a string but on svg elements
    // it may be SVGAnimatedString
    const classAny: any = element.className;
    return classAny === undefined
      ? ''
      : classAny instanceof SVGAnimatedString
        ? classAny.baseVal
        : element.className;
  }

  private selectRow = (evt: React.MouseEvent<any>) => {
    if (evt.isDefaultPrevented()) {
      return;
    }

    const { selectionStart } = this.state;

    if (!evt.shiftKey && (selectionStart !== undefined)) {
      this.updateState(update(this.mNextState, {
        selectionStart: { $set: undefined },
      }));
    }

    let iter = evt.target as any;
    while (((iter !== null) && (iter !== undefined))
          && (iter.tagName !== 'BUTTON')
          && (this.getClasses(iter).split(' ').indexOf('xtd') === -1)) {
      iter = iter.parentNode;
    }

    if ((iter !== null) && (iter.tagName === 'BUTTON')) {
      // don't handle if the click was on a button
      return;
    }

    const row = (evt.currentTarget as HTMLTableRowElement);
    const rowId = row.getAttribute('data-rowid');
    const groupId = row.getAttribute('data-group');

    if (this.useMultiSelect() && evt.ctrlKey) {
      // ctrl-click -> toggle the selected row, leave remaining selection intact
      this.selectToggle(rowId, groupId);
    } else if (this.useMultiSelect() && evt.shiftKey) {
      // shift-click -> select everything between this row and the last one clicked,
      //                deselect everything else
      this.selectTo(rowId, groupId);
    } else {
      // regular click -> select only the clicked row, everything else get deselected
      this.selectOnly(rowId, groupId, true);
    }
  }

  private selectOnly(rowId: string, groupId: string, click: boolean) {
    const rowState = {};
    Object.keys(this.state.rowState)
    .forEach(iterId => {
      rowState[iterId] = { selected: { $set: false } };
    });
    rowState[rowId] = (this.state.rowState[rowId] === undefined)
      ? { $set: { selected: true } }
      : { selected: { $set: true } };

    const now = Date.now();
    if (click
        && (this.state.lastSelected !== undefined)
        && (this.state.lastSelected.rowId === rowId)
        && ((now - this.mLastSelectOnly) < 500)) {
      this.updateState(update(this.mNextState, {
        detailsOpen: { $set: !this.state.detailsOpen },
        rowState,
      }), this.onRowStateChanged);
    } else {
      if (click) {
        this.mLastSelectOnly = now;
      }
      this.updateState(update(this.mNextState, {
        lastSelected: { $set: { rowId, groupId } },
        rowState,
      }), this.onRowStateChanged);
    }
  }

  private selectToggle(rowId: string, groupId: string) {
    const wasSelected = getSafe(this.state.rowState, [rowId, 'selected'], undefined);
    if (!wasSelected) {
      const rowState = wasSelected === undefined
            ? { $set: { selected: true } }
            : { selected: { $set: !wasSelected } };
      this.updateState(update(this.mNextState, {
        lastSelected: { $set: { rowId, groupId } },
        rowState: { [rowId]: rowState },
        }), this.onRowStateChanged);
    } else {
      this.updateState(update(this.mNextState, {
        rowState: { [rowId]: { selected: { $set: !wasSelected } } },
      }), this.onRowStateChanged);
    }
  }

  private onRowStateChanged = () => {
    const { rowState } = this.state;
    this.updateDetailIds(Object.keys(rowState).filter(id => rowState[id].selected));
  }

  private deselectAll = () => {
    const { rowState } = this.state;

    const newState = {};
    Object.keys(rowState).forEach(key => {
      if (rowState[key].selected) {
        newState[key] = { selected: { $set: false } };
      }
    });
    this.updateState(update(this.mNextState, { rowState: newState }), this.onRowStateChanged);
  }

  private selectAll() {
    const { sortedRows, rowState } = this.state;

    const newState = {};
    // first, disable what's currently selected
    Object.keys(rowState).forEach(key => {
      if (rowState[key].selected) {
        newState[key] = { selected: { $set: false } };
      }
    });

    // then (re-)enable all visible selections
    (sortedRows || []).forEach(key => {
      newState[key] = (newState[key] === undefined)
        ? { $set: { selected: true } }
        : { selected: { $set: true } };
    });
    this.updateState(update(this.mNextState, { rowState: newState }), this.onRowStateChanged);
  }

  private selectTo(rowId: string, groupId: string) {
    const { groupBy } = this.props;
    const { lastSelected, groupedRows, sortedRows } = this.mNextState;

    if (lastSelected === undefined) {
      return;
    }

    let groupSortedRows: Array<{ rowId: string, groupId: string }>;
    if (groupBy !== undefined) {
      groupSortedRows = groupedRows.reduce((prev, group) => {
        prev.push(...(group.rows || []).map(rId => ({ rowId: rId, groupId: group.id })) || []);
        return prev;
      }, []);
    } else {
      groupSortedRows = sortedRows.map(rId => ({ rowId: rId, groupId: undefined }));
    }

    const selection: Set<string> = new Set([rowId, lastSelected.rowId]);
    let selecting = false;

    groupSortedRows.forEach(iterId => {
      let isBracket = ((iterId.rowId === rowId) && (!groupBy || (iterId.groupId === groupId)))
        || ((iterId.rowId === lastSelected.rowId)
            && (!groupBy || (iterId.groupId === lastSelected.groupId)));
      if (!selecting && isBracket) {
        selecting = true;
        isBracket = (rowId === lastSelected.rowId) && (groupId === lastSelected.groupId);
      }
      if (selecting) {
        selection.add(iterId.rowId);
        if (isBracket) {
          selecting = false;
        }
      }
    });

    const rowState = {};
    groupSortedRows.forEach(iterId => {
      rowState[iterId.rowId] = (this.state.rowState[iterId.rowId] === undefined)
        ? { $set: { selected: selection.has(iterId.rowId) } }
        : { selected: { $set: selection.has(iterId.rowId) } };
    });
    this.updateState(update(this.mNextState, { rowState }), this.onRowStateChanged);
  }

  private visibleAttributes(attributes: ITableAttribute[],
                            attributeStates: { [id: string]: IAttributeState })
                            : { table: ITableAttribute[],
                                detail: ITableAttribute[],
                                inline: ITableAttribute[] } {
    const filtered = attributes.filter(attribute =>
      ((attribute.condition === undefined) || attribute.condition()));

    const enabled = filtered.filter(attribute =>
      this.getAttributeState(attribute, attributeStates).enabled);

    return {
      table: enabled.filter(attribute => ['table', 'both'].includes(attribute.placement)),
      detail: filtered.filter(attribute => ['detail', 'both'].includes(attribute.placement)),
      inline: enabled.filter(attribute => attribute.placement === 'inline'),
    };
  }

  private getAttributeState(attribute: ITableAttribute,
                            attributeStatesIn?: { [id: string]: IAttributeState }) {
    const attributeStates = attributeStatesIn || this.getAttributeStates(this.props) || {};

    const defaultVisible =
      attribute.isDefaultVisible !== undefined ? attribute.isDefaultVisible : true;

    return {
      enabled: defaultVisible,
      sortDirection: 'none' as SortDirection,
      ...attributeStates[attribute.id],
    };
  }

  private setSortDirection = (id: string, direction: SortDirection) => {
    const { objects, onSetAttributeSort, tableId } = this.props;

    // reset all other columns because we can't really support multisort with this ui
    for (const testId of objects.map(attribute => attribute.id)) {
      const attrState = this.getAttributeState(
        objects.find((attribute: ITableAttribute) => attribute.id === testId));

      if ((id !== testId) && (attrState.sortDirection !== 'none')) {
        onSetAttributeSort(tableId, testId, 'none');
      }
    }

    onSetAttributeSort(tableId, id, direction);
  }

  private setGroup = (id: string) => {
    const { groupBy, onSetGroupingAttribute, tableId } = this.props;
    if (groupBy === id) {
      onSetGroupingAttribute(tableId, undefined);
    } else {
      onSetGroupingAttribute(tableId, id);
    }
  }

  private setFilter = (attributeId?: string, filter?: any) => {
    const { onSetAttributeFilter, tableId } = this.props;
    onSetAttributeFilter(tableId, attributeId, filter);
  }

  private clearFilters = () => {
    this.setFilter();
  }

  private useMultiSelect() {
    // default to true
    return this.props.multiSelect !== false;
  }

  private updateState(newState: IComponentState, callback?: () => void) {
    if (_.isEqual(newState, this.state)) {
      if (callback !== undefined) {
        callback();
      }
      return;
    }
    this.mNextState = newState;
    if (this.mMounted) {
      this.setState(newState, callback);
    }
  }
}

const emptyObj = {};
const emptyList = [];

function mapStateToProps(state: any, ownProps: any): IConnectedProps {
  return {
    language: state.settings.interface.language,
    attributeState:
      getSafe(state, ['settings', 'tables', ownProps.tableId, 'attributes'], emptyObj),
    filter: getSafe(state, ['settings', 'tables', ownProps.tableId, 'filter'], undefined),
    groupBy: getSafe(state, ['settings', 'tables', ownProps.tableId, 'groupBy'], undefined),
    collapsedGroups: getSafe(state,
                             ['settings', 'tables', ownProps.tableId, 'collapsedGroups'],
                             emptyList),
  };
}

function mapDispatchToProps(dispatch: Redux.Dispatch): IActionProps {
  return {
    onSetAttributeVisible: (tableId: string, attributeId: string, visible: boolean) =>
      dispatch(setAttributeVisible(tableId, attributeId, visible)),
    onSetAttributeSort: (tableId: string, attributeId: string, dir: SortDirection) =>
      dispatch(setAttributeSort(tableId, attributeId, dir)),
    onSetAttributeFilter: (tableId: string, attributeId: string, filter: any) =>
      dispatch(setAttributeFilter(tableId, attributeId, filter)),
    onSetGroupingAttribute: (tableId: string, attributeId: string) =>
      dispatch(setGroupingAttribute(tableId, attributeId)),
    onCollapseGroup: (tableId: string, groupId: string, collapse: boolean) =>
      dispatch(collapseGroup(tableId, groupId, collapse)),
    onSetCollapsedGroups: (tableId: string, collapsed: string[]) =>
      dispatch(setCollapsedGroups(tableId, collapsed)),
  };
}

function registerTableAttribute(
    instanceGroup: string, group: string, attribute: ITableAttribute) {
  if (instanceGroup === group) {
    return attribute;
  } else {
    return undefined;
  }
}

function getTableState(state: IState, tableId: string) {
  return state.settings.tables[tableId];
}

type GetSelection = OutputSelector<any, string[], (res: ITableState) => string[]>;

export function makeGetSelection(tableId: string): GetSelection {
  const getTableStateInst = (state: any) => getTableState(state, tableId);
  return createSelector(getTableStateInst, (tableState: ITableState) => {
    return Object.keys(tableState.rows).filter((rowId: string) => (
      tableState.rows[rowId].selected
    ));
  });
}

export default
  translate(['common'])(
    extend(registerTableAttribute, 'tableId')(
      connect(mapStateToProps, mapDispatchToProps)(
        SuperTable))) as React.ComponentClass<IBaseProps & IExtensibleProps>;<|MERGE_RESOLUTION|>--- conflicted
+++ resolved
@@ -395,13 +395,8 @@
   }
 
   private renderBody = () => {
-<<<<<<< HEAD
     const { t, attributeState, data } = this.props;
     const { calculatedValues, groupedRows, sortedRows } = this.state;
-=======
-    const { t, attributeState, collapsedGroups, data, groupBy, tableId } = this.props;
-    const { calculatedValues, sortedRows } = this.state;
->>>>>>> 7a293f89
 
     if ((data === undefined) || (calculatedValues === undefined) || (sortedRows === undefined)) {
       return <TBody />;
@@ -410,7 +405,6 @@
     const sortAttribute: ITableAttribute = this.mVisibleAttributes.find(attribute =>
       this.isSortColumn(attributeState[attribute.id]));
 
-<<<<<<< HEAD
     if (groupedRows !== undefined) {
       return (
         <TBody>
@@ -424,91 +418,14 @@
                 groupName={group.id}
                 expanded={expanded}
                 count={group.count}
-=======
-    const groupAttribute = this.mVisibleAttributes.find(attribute => attribute.id === groupBy);
-
-    const valFunc = rowId => typeof(groupAttribute.isGroupable) === 'function'
-            ? groupAttribute.isGroupable(data[rowId], t)
-            : calculatedValues[rowId][groupAttribute.id];
-
-    if (groupAttribute !== undefined) {
-      let arrays: boolean = false;
-      const groupOptions = Array.from(new Set(
-        sortedRows.reduce((prev, rowId) => {
-          if (data[rowId] === undefined) {
-            return prev;
-          }
-          const value = valFunc(rowId);
-          if (Array.isArray(value)) {
-            arrays = true;
-            prev.push(...value);
-          } else {
-            prev.push(value);
-          }
-          return prev;
-        }, []))).sort((lhs: string, rhs: string) => {
-          if ((sortAttribute !== undefined)
-            && (sortAttribute.id === groupAttribute.id)
-            && (attributeState[sortAttribute.id].sortDirection === 'desc')) {
-            return rhs.toLowerCase().localeCompare(lhs.toLowerCase());
-          } else {
-            return lhs.toLowerCase().localeCompare(rhs.toLowerCase());
-          }
-        });
-      if (arrays) {
-        groupOptions.push(EMPTY_ID);
-      }
-      return (
-        <TBody>
-          {groupOptions.reduce((prev, group) => {
-            const groupItems = sortedRows
-              .filter(row => {
-                if (data[row] === undefined) {
-                  return prev;
-                }
-                const rowVal = valFunc(row);
-                if (Array.isArray(rowVal)) {
-                  if (rowVal.length === 0) {
-                    return group === EMPTY_ID;
-                  }
-                  return (rowVal.indexOf(group) !== -1);
-                } else {
-                  return (rowVal === group);
-                }
-              });
-            if (groupItems.length === 0) {
-              return prev;
-            }
-            const expanded = collapsedGroups.indexOf(group || '') === -1;
-            prev.push((
-              <GroupingRow
-                t={t}
-                key={group || '__empty'}
-                groupName={group}
-                expanded={expanded}
-                count={groupItems.length}
->>>>>>> 7a293f89
                 width={this.mVisibleAttributes.length + 1}
                 onToggle={this.toggleGroup}
                 onExpandAll={this.expandAll}
                 onCollapseAll={this.collapseAll}
-<<<<<<< HEAD
               />,
               ...rows.map(rowId => this.renderRow(rowId, sortAttribute, group.id)),
             ];
           })}
-=======
-              />
-            ));
-            if (expanded) {
-              prev.push(...groupItems
-                .map((row, idx) =>
-                  this.renderRow(row, sortAttribute, group)));
-            }
-
-            return prev;
-          }, [])}
->>>>>>> 7a293f89
         </TBody>
       );
     } else {
@@ -724,11 +641,7 @@
 
   private renderRow(rowId: string, sortAttribute: ITableAttribute, groupId?: string): JSX.Element {
     const { t, data, language, hasActions, tableId } = this.props;
-<<<<<<< HEAD
     const { calculatedValues, rowState, rowVisibility, singleRowActions } = this.state;
-=======
-    const { calculatedValues, rowState, singleRowActions } = this.state;
->>>>>>> 7a293f89
 
     if ((calculatedValues[rowId] === undefined) || (data[rowId] === undefined)) {
       return null;
@@ -758,11 +671,7 @@
         highlighted={getSafe(rowState, [rowId, 'highlighted'], false)}
         domRef={this.setRowRef}
         container={this.mScrollRef}
-<<<<<<< HEAD
         visible={rowVisibility[tableRowId] === true}
-=======
-        visible={this.state.rowVisibility[rowId] === true}
->>>>>>> 7a293f89
         grouped={groupId !== undefined}
         onSetVisible={this.setRowVisible}
         onHighlight={this.setRowHighlight}
