--- conflicted
+++ resolved
@@ -238,10 +238,7 @@
   container: HTMLElement;
   visible: boolean;
   grouped: boolean;
-<<<<<<< HEAD
   group: string;
-=======
->>>>>>> 7a293f89
   onSetVisible: (rowId: string, visible: boolean) => void;
   onHighlight: (rowId: string, highlight: boolean) => void;
 }
@@ -274,11 +271,7 @@
   }
 
   public render(): JSX.Element | JSX.Element[] {
-<<<<<<< HEAD
     const { data, domRef, inlines, group, grouped, highlighted, id, onClick,
-=======
-    const { data, domRef, inlines, grouped, highlighted, id, onClick,
->>>>>>> 7a293f89
             selected } = this.props;
 
     const classes = [];
