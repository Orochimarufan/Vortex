import { IErrorOptions, IExtensionApi } from '../types/api';
import { IError } from '../types/IError';

import { UserCanceled } from './CustomErrors';
import { genHash } from './genHash';
import { log } from './log';
import { getSafe } from './storeHelper';
import { getAllPropertyNames, spawnSelf, truthy } from './util';

import * as Promise from 'bluebird';
import {
  app as appIn,
  dialog as dialogIn,
  remote,
} from 'electron';
import * as fs from 'fs-extra-promise';
import { getFixedT } from 'i18next';
import NexusT, { IFeedbackResponse } from 'nexus-api';
import { } from 'opn';
import * as os from 'os';
import * as path from 'path';
import * as semver from 'semver';
import { inspect } from 'util';
import {} from 'uuid';

// tslint:disable-next-line:no-var-requires
const opn = require('opn');

function createTitle(type: string, error: IError, hash: string) {
  return `${type}: ${error.message}`;
}

<<<<<<< HEAD
interface IErrorContext {
  [id: string]: string,
}

const context: IErrorContext = {};

function createReport(type: string, error: IError, context: IErrorContext,
                      version: string, reporterProcess: string, sourceProcess: string) {
=======
function isWine() {
  if (process.platform !== 'win32') {
    return false;
  }
  try {
    const winapi = require('winapi-bindings');
    return winapi.IsThisWine();
  } catch (err) {
    return false;
  }
}

function createReport(type: string, error: IError, version: string,
                      reporterProcess: string, sourceProcess: string) {
>>>>>>> 6346ece1
  let proc: string = reporterProcess || 'unknown';
  if (sourceProcess !== undefined) {
    proc = `${sourceProcess} -> ${proc}`;
  }
  const sections = [
    `#### System
| | |
|------------ | -------------|
|Platform | ${process.platform} ${os.release()} ${isWine() ? '(Wine)' : ''} |
|Architecture | ${process.arch} |
|Application Version | ${version} |
|Process | ${proc} |`,
    `#### Message
${error.message}`,
  ];

  if (error.title) {
    sections.push(`#### Title
\`\`\`
${error.title}
\`\`\`
`)
  }

  if (error.details) {
    sections.push(`#### Details
\`\`\`
${error.details}
\`\`\``);
  }

  if (Object.keys(context).length > 0) {
    sections.push(`#### Context
\`\`\`
${Object.keys(context).map(key => `${key} = ${context[key]}`)}
\`\`\``)
  }

  if (error.path) {
    sections.push(`#### Path
\`\`\`
${error.path}
\`\`\``);
  }

  if (error.stack) {
    sections.push(`#### Stack
\`\`\`
${error.stack}
\`\`\``);
  }

  return `### Application ${type}\n` + sections.join('\n');
}

export function createErrorReport(type: string, error: IError, context: IErrorContext,
                                  labels: string[], state: any, sourceProcess?: string) {
  const app = appIn || remote.app;
  const reportPath = path.join(app.getPath('userData'), 'crashinfo.json');
  fs.writeFileSync(reportPath, JSON.stringify({
    type, error, labels: labels || [], context,
    reporterId: getSafe(state, ['confidential', 'account', 'nexus', 'APIKey'], undefined),
    reportProcess: process.type, sourceProcess,
  }));
  spawnSelf(['--report', reportPath]);
}

function nexusReport(hash: string, type: string, error: IError, labels: string[],
                     context: IErrorContext, apiKey: string, reporterProcess: string,
                     sourceProcess: string): Promise<IFeedbackResponse> {
  const app = appIn || remote.app;
  const Nexus: typeof NexusT = require('nexus-api').default;

  const referenceId = require('uuid').v4();
  return Promise.resolve(Nexus.create(apiKey, 'Vortex', app.getVersion(), undefined))
    .then(nexus => nexus.sendFeedback(
      createTitle(type, error, hash),
      createReport(type, error, context, app.getVersion(), reporterProcess, sourceProcess),
      undefined,
      apiKey === undefined,
      hash,
      referenceId))
    .tap(() =>
      opn(`https://www.nexusmods.com/crash-report/?key=${referenceId}`).catch(() => null))
    .catch(err => {
      log('error', 'failed to report error to nexus', err.message);
      return undefined;
    });
}

let fallbackAPIKey: string;
let outdated: boolean = false;
let errorIgnored: boolean = false;

export function setApiKey(key: string) {
  fallbackAPIKey = key;
}

export function setOutdated(api: IExtensionApi) {
  if (process.env.NODE_ENV === 'development') {
    return;
  }
  const state = api.store.getState();
  const app = appIn || remote.app;
  const version = app.getVersion();
  if (state.persistent.nexus.newestVersion !== undefined) {
    try {
      outdated = semver.lt(version, state.persistent.nexus.newestVersion);
    } catch (err) {
      // not really a big issue
      log('warn', 'failed to update outdated status', { message: err.message });
    }
  }
  api.onStateChange(['persistent', 'nexus', 'newestVersion'], (prev, next) => {
    outdated = semver.lt(version, next);
  });
}

export function isOutdated(): boolean {
  return outdated;
}

export function didIgnoreError(): boolean {
  return errorIgnored;
}

export function sendReportFile(fileName: string): Promise<IFeedbackResponse> {
  return fs.readFileAsync(fileName)
    .then(reportData => {
      const {type, error, labels, reporterId, reportProcess, sourceProcess} =
        JSON.parse(reportData.toString());
      return sendReport(type, error, labels, reporterId, reportProcess, sourceProcess);
  });
}

export function sendReport(type: string, error: IError, context: IErrorContext,
                           labels: string[],
                           reporterId?: string, reporterProcess?: string,
                           sourceProcess?: string): Promise<IFeedbackResponse> {
  const hash = genHash(error);
  if (process.env.NODE_ENV === 'development') {
    const dialog = dialogIn || remote.dialog;
<<<<<<< HEAD
    dialog.showErrorBox(error.message, JSON.stringify({
      type, error, labels, context, reporterId, reporterProcess, sourceProcess,
=======
    const fullMessage = error.title !== undefined
      ? error.message + `\n(${error.title})`
      : error.message;
    dialog.showErrorBox(fullMessage, JSON.stringify({
      type, error, labels, reporterId, reporterProcess, sourceProcess,
>>>>>>> 6346ece1
    }));
    return Promise.resolve(undefined);
  } else {
    return nexusReport(hash, type, error, labels, context, reporterId || fallbackAPIKey,
                       reporterProcess, sourceProcess);
  }
}

let defaultWindow: Electron.BrowserWindow = null;

export function setWindow(window: Electron.BrowserWindow) {
  defaultWindow = window;
}

/**
 * display an error message and quit the application
 * on confirmation.
 * Use this whenever the application state is unknown and thus
 * continuing could lead to data loss
 *
 * @export
 * @param {ITermination} error
 */
export function terminate(error: IError, state: any, allowReport?: boolean, source?: string) {
  const app = appIn || remote.app;
  const dialog = dialogIn || remote.dialog;
  let win = remote !== undefined ? remote.getCurrentWindow() : defaultWindow;
  if (truthy(win) && !win.isVisible()) {
    win = null;
  }

  const contextNow = { ...context };

  log('error', 'unrecoverable error', { error, process: process.type });

  try {
    let detail = (error.stack || '');
    if (error.path) {
      detail = 'File: ' + error.path + '\n' + detail;
    }
    if (error.details) {
      detail = error.details + '\n' + detail;
    }
    const buttons = ['Ignore', 'Quit'];
    if ((allowReport !== false) && !outdated && !errorIgnored) {
      buttons.push('Report and Quit');
    }
    let action = dialog.showMessageBox(win, {
      type: 'error',
      buttons,
      defaultId: buttons.length - 1,
      title: 'An unrecoverable error occurred',
      message: error.message,
      detail,
      noLink: true,
    });

    if (action === 2) {
      // Report
      createErrorReport('Crash', error, contextNow, ['bug', 'crash'], state, source);
    } else if (action === 0) {
      // Ignore
      action = dialog.showMessageBox(win, {
        type: 'error',
        buttons: ['Quit', 'I won\'t whine'],
        title: 'Are you sure?',
        message: 'This error was unhandled and so there is ' +
                 'no way to know what subsequent errors this ' +
                 'may cause. You may lose data!\n' +
                 'We ask that you refrain from reporting issues ' +
                 'that happen from here on out in this session.',
        noLink: true,
      });
      if (action === 1) {
        errorIgnored = true;
        return;
      }
    }
    if (error.extension !== undefined) {
      action = dialog.showMessageBox(win, {
        type: 'error',
        buttons: ['Disable', 'Keep'],
        title: 'Extension crashed',
        message: `This crash was caused by an extension (${error.extension}). ` +
                 'Do you want to disable this extension?',
        noLink: true,
      });
      if (action === 0) {
        // can't access the store at this point because we won't be waiting for the store
        // to be persisted
        fs.writeFileSync(path.join(app.getPath('temp'), '__disable_' + error.extension), '');
      }
    }
  } catch (err) {
    // if the crash occurs before the application is ready, the dialog module can't be
    // used (except for this function)
    dialog.showErrorBox('An unrecoverable error occurred',
      error.message + '\n' + error.details +
      '\nIf you think this is a bug, please report it to the ' +
      'issue tracker (github)');
  }

  app.exit(1);
  throw new UserCanceled();
}

/**
 * render error message for internal processing (issue tracker and such).
 * It's important this doesn't translate the error message or lose information
 */
export function toError(input: any, title?: string, options?: IErrorOptions): IError {
  let ten = getFixedT('en');
  try {
    ten('dummy');
  } catch (err) {
    // can't actually be sure if i18next is initialized - especially if this is the
    // main process. We could use require('i18next').isInitialized but no clue if
    // that's reliable.
    ten = tinput => tinput;
  }

  const t = (text: string) => ten(text, { replace: (options || {}).replace });

  if (input instanceof Error) {
    return { message: t(input.message), title, stack: input.stack };
  }

  switch (typeof input) {
    case 'object': {
      // object, but not an Error
      let message: string;
      let stack: string;
      if (!truthy(input) || (getAllPropertyNames(input).length === 0)) {
        // this is bad...
        message = `An empty error message was thrown: "${inspect(input)}"`;
      } else if ((input.error !== undefined) && (input.error instanceof Error)) {
        message = input.error.message;
        stack = input.error.stack;
      } else {
        message = input.message;
        if (input.message === undefined) {
          if (input.error !== undefined) {
            // not sure what this is but need to ensure not to drop any information
            message = inspect(input.error);
          } else if (Object.keys(input).length > 0) {
            // wtf is this???
            message = inspect(input);
          } else {
            message = 'An error occurred';
          }
        }
        stack = input.stack;
      }

      let attributes = Object.keys(input || {})
          .filter(key => key[0].toUpperCase() === key[0]);
      // if there are upper case characters, this is a custom, not properly typed, error object
      // with upper case attributes, intended to be displayed to the user.
      // Otherwise, who knows what this is, just send everything.
      if (attributes.length === 0) {
        attributes = getAllPropertyNames(input || {})
          .filter(key => ['message', 'error', 'stack'].indexOf(key) === -1);
      }

      const details = attributes.length === 0 ? undefined : attributes
          .map(key => key + ':\t' + input[key])
          .join('\n');

      return {message, title, stack, details};
    }
    case 'string': {
      return { message: 'String exception: ' + t(input), title };
    }
    default: {
      return { message: 'Unknown exception: ' + inspect(input), title };
    }
  }
}

export function withContext(id: string, value: string, fun: () => Promise<any>) {
  context[id] = value;
  return fun().finally(() => {
    delete context[id];
  });
}

export function getErrorContext(): IErrorContext {
  return { ...context };
}<|MERGE_RESOLUTION|>--- conflicted
+++ resolved
@@ -30,16 +30,12 @@
   return `${type}: ${error.message}`;
 }
 
-<<<<<<< HEAD
 interface IErrorContext {
   [id: string]: string,
 }
 
 const context: IErrorContext = {};
 
-function createReport(type: string, error: IError, context: IErrorContext,
-                      version: string, reporterProcess: string, sourceProcess: string) {
-=======
 function isWine() {
   if (process.platform !== 'win32') {
     return false;
@@ -52,9 +48,8 @@
   }
 }
 
-function createReport(type: string, error: IError, version: string,
-                      reporterProcess: string, sourceProcess: string) {
->>>>>>> 6346ece1
+function createReport(type: string, error: IError, context: IErrorContext,
+                      version: string, reporterProcess: string, sourceProcess: string) {
   let proc: string = reporterProcess || 'unknown';
   if (sourceProcess !== undefined) {
     proc = `${sourceProcess} -> ${proc}`;
@@ -197,16 +192,11 @@
   const hash = genHash(error);
   if (process.env.NODE_ENV === 'development') {
     const dialog = dialogIn || remote.dialog;
-<<<<<<< HEAD
-    dialog.showErrorBox(error.message, JSON.stringify({
-      type, error, labels, context, reporterId, reporterProcess, sourceProcess,
-=======
     const fullMessage = error.title !== undefined
       ? error.message + `\n(${error.title})`
       : error.message;
     dialog.showErrorBox(fullMessage, JSON.stringify({
-      type, error, labels, reporterId, reporterProcess, sourceProcess,
->>>>>>> 6346ece1
+      type, error, labels, context, reporterId, reporterProcess, sourceProcess,
     }));
     return Promise.resolve(undefined);
   } else {
