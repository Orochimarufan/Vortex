--- conflicted
+++ resolved
@@ -142,11 +142,7 @@
     let profiling: boolean = false;
     const stopProfiling = () => {
       const outPath = path.join(app.getPath('temp'), 'profile.dat');
-<<<<<<< HEAD
-      contentTracing.stopRecording(outPath, path => {
-=======
       contentTracing.stopRecording(outPath).then(() => {
->>>>>>> 7a293f89
         extensions.getApi().sendNotification({
           id: 'profiling',
           message: 'Profiling done',
@@ -154,49 +150,28 @@
         });
         profiling = false;
       });
-<<<<<<< HEAD
-    }
-=======
     };
->>>>>>> 7a293f89
 
     const performanceMenu: Electron.MenuItemConstructorOptions[] = [{
       label: 'Start/Stop Profiling',
       accelerator: 'CmdOrCtrl+Shift+P',
       click() {
         if (!profiling) {
-<<<<<<< HEAD
-          const defaultTraceCategories: Readonly<Array<string>> = [
-=======
           const defaultTraceCategories: Readonly<string[]> = [
->>>>>>> 7a293f89
             '-*', 'devtools.timeline', 'disabled-by-default-devtools.timeline',
             'disabled-by-default-devtools.timeline.frame', 'toplevel', 'blink.console',
             'disabled-by-default-devtools.timeline.stack',
             'disabled-by-default-v8.cpu_profile', 'disabled-by-default-v8.cpu_profiler',
-<<<<<<< HEAD
-            'disabled-by-default-v8.cpu_profiler.hires'
-          ];
-        
-=======
             'disabled-by-default-v8.cpu_profiler.hires',
           ];
->>>>>>> 7a293f89
 
           const options = {
             categoryFilter: defaultTraceCategories.join(','),
             traceOptions: 'record-until-full,enable-sampling',
-<<<<<<< HEAD
-            options: 'sampling-frequency=10000'
-          }
-
-          contentTracing.startRecording(options, () => {
-=======
             options: 'sampling-frequency=10000',
           }
 
           contentTracing.startRecording(options).then(() => {
->>>>>>> 7a293f89
             console.log('Tracing started');
             extensions.getApi().sendNotification({
               id: 'profiling',
@@ -208,16 +183,6 @@
                 action: () => {
                   stopProfiling();
                 },
-<<<<<<< HEAD
-              }]
-            });
-            profiling = true;
-          })
-        } else {
-          stopProfiling();
-        }
-      }
-=======
               }],
             });
             profiling = true;
@@ -226,7 +191,6 @@
           stopProfiling();
         }
       },
->>>>>>> 7a293f89
     }];
 
     const menu = Menu.buildFromTemplate([
