--- conflicted
+++ resolved
@@ -1,8 +1,4 @@
-<<<<<<< HEAD
-import {setInstanceId, setWarnedAdmin} from '../actions/app';
-=======
-import {setApplicationVersion, setInstanceId} from '../actions/app';
->>>>>>> 046b6a23
+import {setApplicationVersion, setInstanceId, setWarnedAdmin} from '../actions/app';
 import {} from '../reducers/index';
 import {IState} from '../types/IState';
 import commandLine, {IParameters} from '../util/commandLine';
@@ -153,11 +149,8 @@
           splash = splashIn;
           return this.createStore();
         })
-<<<<<<< HEAD
         .then(() => this.warnAdmin())
-=======
         .then(() => this.checkUpgrade())
->>>>>>> 046b6a23
         .then(() => {
           // as soon as we have a store, install an extended error handler that has
           // access to application state
@@ -190,7 +183,6 @@
         });
   }
 
-<<<<<<< HEAD
   private warnAdmin(): Promise<void> {
     const state: IState = this.mStore.getState();
     if (state.app.warnedAdmin > 0) {
@@ -229,7 +221,8 @@
           });
         });
       });
-=======
+  }
+
   private checkUpgrade() {
     const state: IState = this.mStore.getState();
     if (state.app.appVersion !== app.getVersion()) {
@@ -241,7 +234,6 @@
     } else {
       return Promise.resolve();
     }
->>>>>>> 046b6a23
   }
 
   private splitPath(statePath: string): string[] {
