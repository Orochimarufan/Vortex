--- conflicted
+++ resolved
@@ -77,14 +77,9 @@
 import { ipcRenderer, remote, webFrame } from 'electron';
 import { forwardToMain, getInitialStateRenderer, replayActionRenderer } from 'electron-redux';
 import { EventEmitter } from 'events';
-<<<<<<< HEAD
-import * as fs from 'fs-extra-promise';
-import I18next from 'i18next';
-import * as msgpackT from 'msgpack';
-=======
 import * as fs from 'fs-extra';
 import * as I18next from 'i18next';
->>>>>>> 7a293f89
+import * as msgpackT from 'msgpack';
 import * as nativeErr from 'native-errors';
 import * as React from 'react';
 import { DragDropContextProvider } from 'react-dnd';
@@ -468,11 +463,7 @@
 
       return Promise.map(dynamicExts, ext => {
         const filePath = path.join(ext.path, 'language.json');
-<<<<<<< HEAD
-        return fs.readFileAsync(filePath, { encoding: 'utf-8' })
-=======
-        fs.readFile(filePath, { encoding: 'utf-8' })
->>>>>>> 7a293f89
+        return fs.readFile(filePath, { encoding: 'utf-8' })
           .then((fileData: string) => {
             i18n.addResources('en', ext.name, JSON.parse(fileData));
           })
